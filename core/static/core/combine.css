/* Combine CSS */

/* High level, global */
body {
	font-family: Arial, Helvetica, sans-serif;
	font-size:90%;
	padding-bottom: 20px;
}
.bold {
	font-weight: bold;
}
#breadcrumbs {
    margin-top:10px;
}
.breadcrumb {
	padding: 0.5rem 1rem;
	margin-bottom: 0.5rem;
}
.code_style {
	font-family: SFMono-Regular,Menlo,Monaco,Consolas,"Liberation Mono","Courier New",monospace;
	color: #e83e8c;
	word-break: break-word;
}
.container {
	max-width: 95%;
}
.error {
	color:red;
}
.bg_light_green{
	background-color: #deffde;
}
.bg_light_yellow{
	background-color: #fffcde;
}
.bg_light_red{
	background-color: #ffd0d0;
}
.outlined_row {
	border: 2px solid #929292;
}
table {
	font-size: 90%;
}
.row {
	margin-bottom: 1rem;
}
label {
	font-weight: bold;
}
.gray_box {
	background-color: #f5f5f5;
	padding:20px;
	border-radius:10px;
}
#global_msg_row{
	top:25px;
	/*width:50%;
	left:25%;*/
	right:1%;
	position:fixed;
	z-index:1030;
}

/* consider darkening lines in table with something similar */
.table-bordered td, .table-bordered th {
	border: 1px solid #c3c3c3;
}

/* Tabbed Content */
.full_width_tab {
	margin: 20px 0px 20px 0px;
	width: 100%;
}


/* Jobs */
.HarvestJob {
	background-color:#deffde;
}
.TransformJob {
	background-color:#fffcde;
}
.MergeJob {
	background-color:#e3deff;
}
.PublishJob {
	background-color:#def3ff;
}
.AnalysisJob {
	background-color:#e8d3bd;
}
.error_record_row{
	background-color:red;
}
.grayed_dt_row {
	background-color: #ececec;
	color: #949494;
	display:none; /* hiding entirely, but can remove this to only gray out */
}
div.grayed_dt_row, td.grayed_dt_row {
	background-color: #ececec;
	color: #949494;
	display:none; /* hiding entirely, but can remove this to only gray out */
}
.grayed_dt_row a {
	background-color: #ececec;
	color: #949494;
	display:none; /* hiding entirely, but can remove this to only gray out */
}
.invalid_job {
	background-color:#ff9898;
}
<<<<<<< HEAD
.valid_job {
    background-color:#cbffcb;
=======
.warning_job {
    background-color:#fff8a8;
>>>>>>> 17a04ade
}
#job_family_diagram {
	width: 100%;
	height: 300px;
	border: none;
}

/* deleted jobs */
.deleted {
	background-color: #ececec;
	color: #949494;
}
.deleted a {
	background-color: #ececec;
	color: #949494;
}
.deleted > div {
	background-color: #ececec;
	color: #949494;
}

/*percentage divs*/
.percentage_div {
	margin-top:5px;
	background-color:rgba(255, 255, 0, 0.4);
}

/*modals*/
.combine_modal_lg {
	max-width:80%;
}

/*switches*/
.switch {
  font-size: 1rem;
  position: relative;
}
.switch input {
  position: absolute;
  height: 1px;
  width: 1px;
  background: none;
  border: 0;
  clip: rect(0 0 0 0);
  clip-path: inset(50%);
  overflow: hidden;
  padding: 0;
}
.switch input + label {
  position: relative;
  min-width: calc(calc(2.375rem * .8) * 2);
  border-radius: calc(2.375rem * .8);
  height: calc(2.375rem * .8);
  line-height: calc(2.375rem * .8);
  display: inline-block;
  cursor: pointer;
  outline: none;
  user-select: none;
  vertical-align: middle;
  text-indent: calc(calc(calc(2.375rem * .8) * 2) + .5rem);
}
.switch input + label::before,
.switch input + label::after {
  content: '';
  position: absolute;
  top: 0;
  left: 0;
  width: calc(calc(2.375rem * .8) * 2);
  bottom: 0;
  display: block;
}
.switch input + label::before {
  right: 0;
  background-color: #dee2e6;
  border-radius: calc(2.375rem * .8);
  transition: 0.2s all;
}
.switch input + label::after {
  top: 2px;
  left: 2px;
  width: calc(calc(2.375rem * .8) - calc(2px * 2));
  height: calc(calc(2.375rem * .8) - calc(2px * 2));
  border-radius: 50%;
  background-color: white;
  transition: 0.2s all;
}
.switch input:checked + label::before {
  background-color: #08d;
}
.switch input:checked + label::after {
  margin-left: calc(2.375rem * .8);
}
.switch input:focus + label::before {
  outline: none;
  box-shadow: 0 0 0 0.2rem rgba(0, 136, 221, 0.25);
}
.switch input:disabled + label {
  color: #868e96;
  cursor: not-allowed;
}
.switch input:disabled + label::before {
  background-color: #e9ecef;
}
.switch.switch-sm {
  font-size: 0.8rem;
}
.switch.switch-sm input + label {
  min-width: calc(calc(1.5rem * .8) * 2);
  height: calc(1.5rem * .8);
  line-height: calc(1.5rem * .8);
  text-indent: calc(calc(calc(1.5rem * .8) * 2) + .5rem);
}
.switch.switch-sm input + label::before {
  width: calc(calc(1.5rem * .8) * 2);
}
.switch.switch-sm input + label::after {
  width: calc(calc(1.5rem * .8) - calc(2px * 2));
  height: calc(calc(1.5rem * .8) - calc(2px * 2));
}
.switch.switch-sm input:checked + label::after {
  margin-left: calc(1.5rem * .8);
}
.switch.switch-lg {
  font-size: 1.25rem;
}
.switch.switch-lg input + label {
  min-width: calc(calc(3rem * .8) * 2);
  height: calc(3rem * .8);
  line-height: calc(3rem * .8);
  text-indent: calc(calc(calc(3rem * .8) * 2) + .5rem);
}
.switch.switch-lg input + label::before {
  width: calc(calc(3rem * .8) * 2);
}
.switch.switch-lg input + label::after {
  width: calc(calc(3rem * .8) - calc(2px * 2));
  height: calc(calc(3rem * .8) - calc(2px * 2));
}
.switch.switch-lg input:checked + label::after {
  margin-left: calc(3rem * .8);
}
.switch + .switch {
  margin-left: 1rem;
}

/*StateIO*/
.export_state {
  background-color:#fff4e0;
}
.import_state {
  background-color:#dbebf9;
}
.tree_select {
  background-color: rgb(245, 245, 245);
  max-height:640px;
  overflow-y: scroll;
  padding:10px;
  border-radius: 5px;
}
.jstree-default .jstree-search {
  color:black;
  background-color: #ffff93;
}

/* Transform Dragging */
.draggable_span {
  margin-top: 2px;
  margin-bottom: 2px;
}

.draggable_ul {
  min-height: 75px;
  border-radius: 4px;
  padding: 5px;
  list-style-type: none;
  cursor: move;
  background-color:#f5f5f5;
}

.draggable_ul li {
  cursor: move;
  margin:5px;
  padding:5px;
}

.draggable_ul li span {
  margin:.5rem;
  padding: .25rem .5rem;
  font-size: .875rem;
  line-height: 1.5;
  border-radius: .2rem;
  border: 1px solid #17a2b8;
  color: #17a2b8;
}

.draggable_ul li span:hover {
  color: white;
  background-color: #17a2b8;
}

.ph-class {
  /*border: 1px solid #343a40;*/
  background-color: white;
  padding: 5px;
}


/* Tab Highlighting */
.nav-tabs .nav-item.show .nav-link, .nav-tabs .nav-link.active {
    color: #495057;
    background-color: #fffdb6;
    border-color: #dee2e6 #dee2e6 #fff;
}

.progress-bar.bg-warning {
    color: #0c0c0c;
}<|MERGE_RESOLUTION|>--- conflicted
+++ resolved
@@ -111,13 +111,11 @@
 .invalid_job {
 	background-color:#ff9898;
 }
-<<<<<<< HEAD
 .valid_job {
     background-color:#cbffcb;
-=======
+}
 .warning_job {
     background-color:#fff8a8;
->>>>>>> 17a04ade
 }
 #job_family_diagram {
 	width: 100%;
