# imports
import django
from elasticsearch import Elasticsearch
import json
from lxml import etree
from lxml.etree import _Element, _ElementUnicodeResult
import os
import re
import requests
import sys
import time
import xmltodict

# pyjxslt
import pyjxslt

# import Row from pyspark
try:
    from pyspark.sql import Row
    from pyspark.sql.types import StringType, IntegerType
    from pyspark.sql.functions import udf, lit
except:
    pass

# check for registered apps signifying readiness, if not, run django.setup() to run as standalone
if not hasattr(django, 'apps'):
    os.environ['DJANGO_SETTINGS_MODULE'] = 'combine.settings'
    sys.path.append('/opt/combine')
    django.setup()

# import django settings
from django.conf import settings

# import xml2kvp
try:
    from core.xml2kvp import XML2kvp
except:
    from xml2kvp import XML2kvp


class ESIndex(object):
<<<<<<< HEAD

    """
    Class to organize methods for indexing mapped/flattened metadata into ElasticSearch (ES)
    """

    @staticmethod
    def index_job_to_es_spark(spark, job, records_df, field_mapper_config):
        """
        Method to index records dataframe into ES

        Args:
                spark (pyspark.sql.session.SparkSession): spark instance from static job methods
                job (core.models.Job): Job for records
                records_df (pyspark.sql.DataFrame): records as pyspark DataFrame
                field_mapper_config (dict): XML2kvp field mapper configurations

        Returns:
                None
                        - indexes records to ES
        """
=======
    '''
    Class to organize methods for indexing mapped/flattened metadata into ElasticSearch (ES)
    '''

    @staticmethod
    def index_job_to_es_spark(spark, job, records_df, field_mapper_config):

        '''
        Method to index records dataframe into ES

        Args:
            spark (pyspark.sql.session.SparkSession): spark instance from static job methods
            job (core.models.Job): Job for records
            records_df (pyspark.sql.DataFrame): records as pyspark DataFrame
            field_mapper_config (dict): XML2kvp field mapper configurations

        Returns:
            None
                - indexes records to ES
        '''
>>>>>>> a6de1414

        # init logging support
        spark.sparkContext.setLogLevel('INFO')
        log4jLogger = spark.sparkContext._jvm.org.apache.log4j
        logger = log4jLogger.LogManager.getLogger(__name__)

        # get index mapper
        index_mapper_handle = globals()['XML2kvpMapper']

        # create rdd from index mapper
        def es_mapper_pt_udf(pt):

            # init mapper once per partition
<<<<<<< HEAD
            mapper = index_mapper_handle(
                field_mapper_config=field_mapper_config)

            for row in pt:

=======
            mapper = index_mapper_handle(field_mapper_config=field_mapper_config)

            for row in pt:
>>>>>>> a6de1414
                yield mapper.map_record(
                    record_string=row.document,
                    db_id=row._id.oid,
                    combine_id=row.combine_id,
                    record_id=row.record_id,
                    publish_set_id=job.publish_set_id,
                    fingerprint=row.fingerprint
                )

        logger.info('###ES 1 -- mapping records')
        mapped_records_rdd = records_df.rdd.mapPartitions(es_mapper_pt_udf)

        # attempt to write index mapping failures to DB
        # filter our failures
        logger.info('###ES 2 -- filtering failures')
        failures_rdd = mapped_records_rdd.filter(lambda row: row[0] == 'fail')

        # if failures, write
        if not failures_rdd.isEmpty():
<<<<<<< HEAD

=======
>>>>>>> a6de1414
            logger.info('###ES 3 -- writing indexing failures')

            failures_df = failures_rdd.map(lambda row: Row(
                db_id=row[1]['db_id'],
                record_id=row[1]['record_id'],
                mapping_error=row[1]['mapping_error']
            )).toDF()

            # add job_id as column
            failures_df = failures_df.withColumn('job_id', lit(job.id))

            # write mapping failures to DB
<<<<<<< HEAD
            failures_df.select(['db_id', 'record_id', 'job_id', 'mapping_error'])\
                .write.format("com.mongodb.spark.sql.DefaultSource")\
                .mode("append")\
                .option("uri", "mongodb://127.0.0.1")\
                .option("database", "combine")\
=======
            failures_df.select(['db_id', 'record_id', 'job_id', 'mapping_error']) \
                .write.format("com.mongodb.spark.sql.DefaultSource") \
                .mode("append") \
                .option("uri", "mongodb://127.0.0.1") \
                .option("database", "combine") \
>>>>>>> a6de1414
                .option("collection", "index_mapping_failure").save()

        # retrieve successes to index
        logger.info('###ES 4 -- filtering successes')
<<<<<<< HEAD
        to_index_rdd = mapped_records_rdd.filter(
            lambda row: row[0] == 'success')
=======
        to_index_rdd = mapped_records_rdd.filter(lambda row: row[0] == 'success')
>>>>>>> a6de1414

        # create index in advance
        index_name = 'j%s' % job.id
        es_handle_temp = Elasticsearch(hosts=[settings.ES_HOST])
        if not es_handle_temp.indices.exists(index_name):
<<<<<<< HEAD

            # put combine es index templates
            template_body = {
                'template': '*',
                            'settings': {
                                'number_of_shards': 1,
                                'number_of_replicas': 0,
                                'refresh_interval': -1
                            },
                'mappings': {
                                'record': {
                                    "dynamic_templates": [
                                        {
                                            "strings": {
                                                "match_mapping_type": "string",
                                                "mapping": {
                                                    "type": "text",
                                                    "fields": {
                                                            "keyword": {
                                                                "type":  "keyword"
                                                            }
                                                    }
                                                }
                                            }
                                        }
                                    ],
                                    'date_detection': False,
                                    'properties': {
                                        'combine_db_id': {
                                            'type': 'integer'
                                        }
                                    }
                                }
                            }
            }
            es_handle_temp.indices.put_template(
                'combine_template', body=json.dumps(template_body))
=======
            # put combine es index templates
            template_body = {
                'template': '*',
                'settings': {
                    'number_of_shards': 1,
                    'number_of_replicas': 0,
                    'refresh_interval': -1
                },
                'mappings': {
                    'record': {
                        "dynamic_templates": [
                            {
                                "strings": {
                                    "match_mapping_type": "string",
                                    "mapping": {
                                        "type": "text",
                                        "fields": {
                                            "keyword": {
                                                "type": "keyword"
                                            }
                                        }
                                    }
                                }
                            }
                        ],
                        'date_detection': False,
                        'properties': {
                            'combine_db_id': {
                                'type': 'integer'
                            }
                        }
                    }
                }
            }
            es_handle_temp.indices.put_template('combine_template', body=json.dumps(template_body))
>>>>>>> a6de1414

            # create index
            es_handle_temp.indices.create(index_name)

        # index to ES
        logger.info('###ES 5 -- writing to ES')
        to_index_rdd.saveAsNewAPIHadoopFile(
            path='-',
            outputFormatClass="org.elasticsearch.hadoop.mr.EsOutputFormat",
            keyClass="org.apache.hadoop.io.NullWritable",
            valueClass="org.elasticsearch.hadoop.mr.LinkedMapWritable",
            conf={
                "es.resource": "%s/record" % index_name,
                "es.nodes": "%s:9200" % settings.ES_HOST,
                "es.mapping.exclude": "temp_id,__class__",
                "es.mapping.id": "temp_id",
            }
        )

        # refresh index
        es_handle_temp.indices.refresh(index_name)

        # return
        return to_index_rdd

    @staticmethod
    def copy_es_index(
            source_index=None,
            target_index=None,
            create_target_index=True,
            refresh=True,
            wait_for_completion=True,
            add_copied_from=None):
<<<<<<< HEAD
        """
        Method to duplicate one ES index to another

        Args:
                create_target_index (boolean): If True, check for target and create
                source_index (str): Source ES index to copy from
                target_index (str): Target ES index to copy to

        Returns:
                (dict): results of reindex via elasticsearch client reindex request
        """
=======

        '''
        Method to duplicate one ES index to another

        Args:
            create_target_index (boolean): If True, check for target and create
            source_index (str): Source ES index to copy from
            target_index (str): Target ES index to copy to

        Returns:
            (dict): results of reindex via elasticsearch client reindex request
        '''
>>>>>>> a6de1414

        # get ES handle
        es_handle_temp = Elasticsearch(hosts=[settings.ES_HOST])

        # put/confirm combine es index templates
        template_body = {
            'template': '*',
<<<<<<< HEAD
                        'settings': {
                            'number_of_shards': 1,
                            'number_of_replicas': 0,
                            'refresh_interval': -1
                        },
            'mappings': {
                            'record': {
                                'date_detection': False,
                                'properties': {
                                    'combine_db_id': {
                                        'type': 'integer'
                                    }
                                }
                            }
                        }
        }
        es_handle_temp.indices.put_template(
            'combine_template', body=json.dumps(template_body))
=======
            'settings': {
                'number_of_shards': 1,
                'number_of_replicas': 0,
                'refresh_interval': -1
            },
            'mappings': {
                'record': {
                    'date_detection': False,
                    'properties': {
                        'combine_db_id': {
                            'type': 'integer'
                        }
                    }
                }
            }
        }
        es_handle_temp.indices.put_template('combine_template', body=json.dumps(template_body))
>>>>>>> a6de1414

        # if creating target index check if target index exists
        if create_target_index and not es_handle_temp.indices.exists(target_index):
            es_handle_temp.indices.create(target_index)

        # prepare reindex query
        dupe_dict = {
            'source': {
                'index': source_index,
                'query': {}
            },
            'dest': {
                'index': target_index
            }
        }

        # if add_copied_from, include in reindexed document
        if add_copied_from:
            dupe_dict['script'] = {
                'inline': 'ctx._source.source_job_id = %s' % add_copied_from,
                'lang': 'painless'
            }

        # reindex using elasticsearch client
<<<<<<< HEAD
        reindex = es_handle_temp.reindex(
            body=dupe_dict, wait_for_completion=wait_for_completion, refresh=refresh)
=======
        reindex = es_handle_temp.reindex(body=dupe_dict, wait_for_completion=wait_for_completion, refresh=refresh)
>>>>>>> a6de1414
        return reindex


class BaseMapper(object):
    '''
    All mappers extend this BaseMapper class.

<<<<<<< HEAD
    """
    All mappers extend this BaseMapper class.

    Contains some useful methods and attributes that other mappers may use

    Mappers expected to contain following methods:
            - map_record()
    """
=======
    Contains some useful methods and attributes that other mappers may use

    Mappers expected to contain following methods:
        - map_record()
    '''
>>>>>>> a6de1414

    # pre-compiled regex
    blank_check_regex = re.compile(r"[^ \t\n]")  # checker for blank spaces
    namespace_prefix_regex = re.compile(r'(\{.+\})?(.*)')  # element tag name

    def get_namespaces(self):
<<<<<<< HEAD
        """
        Method to parse namespaces from XML document and save to self.nsmap
        """

=======

        '''
        Method to parse namespaces from XML document and save to self.nsmap
        '''

>>>>>>> a6de1414
        nsmap = {}
        for ns in self.xml_root.xpath('//namespace::*'):
            if ns[0]:
                nsmap[ns[0]] = ns[1]
        self.nsmap = nsmap

        # set inverted nsmap
        self.nsmap_inv = {v: k for k, v in self.nsmap.items()}


class XML2kvpMapper(BaseMapper):
    '''
    Map XML to ElasticSearch friendly fields with XML2kvp
    '''

<<<<<<< HEAD
    """
    Map XML to ElasticSearch friendly fields with XML2kvp
    """

    def __init__(self, field_mapper_config=None):

        self.field_mapper_config = field_mapper_config

    def map_record(self,
                   record_string=None,
                   db_id=None,
                   combine_id=None,
                   record_id=None,
                   publish_set_id=None,
                   fingerprint=None
                   ):
        """
        Map record

        Args:
                record_string (str): string of record document
                db_id (str): mongo db id
                combine_id (str): combine_id id
                record_id (str): record id
                publish_set_id (str): core.models.RecordGroup.published_set_id, used to build publish identifier
                fingerprint (str): fingerprint

        Returns:
                (tuple):
                        0 (str): ['success','fail']
                        1 (dict): details from mapping process, success or failure
        """
=======
    def __init__(self, field_mapper_config=None):

        self.field_mapper_config = field_mapper_config

    def map_record(self,
                   record_string=None,
                   db_id=None,
                   combine_id=None,
                   record_id=None,
                   publish_set_id=None,
                   fingerprint=None
                   ):

        '''
        Map record

        Args:
            record_string (str): string of record document
            db_id (str): mongo db id
            combine_id (str): combine_id id
            record_id (str): record id
            publish_set_id (str): core.models.RecordGroup.published_set_id, used to build publish identifier
            fingerprint (str): fingerprint

        Returns:
            (tuple):
                0 (str): ['success','fail']
                1 (dict): details from mapping process, success or failure
        '''
>>>>>>> a6de1414

        try:

            # prepare literals
            if 'add_literals' not in self.field_mapper_config.keys():
                self.field_mapper_config['add_literals'] = {}

            # add literals
            self.field_mapper_config['add_literals'].update({

                # add temporary id field
                'temp_id': db_id,

                # add combine_id field
                'combine_id': combine_id,

                # add record_id field
                'record_id': record_id,

                # add publish set id
                'publish_set_id': publish_set_id,

                # add record's Combine DB id
                'db_id': db_id,

                # add record's crc32 document hash, aka "fingerprint"
                'fingerprint': fingerprint,

            })

            # map with XML2kvp
<<<<<<< HEAD
            kvp_dict = XML2kvp.xml_to_kvp(
                record_string, **self.field_mapper_config)
=======
            kvp_dict = XML2kvp.xml_to_kvp(record_string, **self.field_mapper_config)
>>>>>>> a6de1414

            return (
                'success',
                kvp_dict
            )

        except Exception as e:

            return (
                'fail',
                {
                    'db_id': db_id,
                    'record_id': record_id,
                    'mapping_error': str(e)
                }
            )<|MERGE_RESOLUTION|>--- conflicted
+++ resolved
@@ -39,7 +39,6 @@
 
 
 class ESIndex(object):
-<<<<<<< HEAD
 
     """
     Class to organize methods for indexing mapped/flattened metadata into ElasticSearch (ES)
@@ -60,28 +59,6 @@
                 None
                         - indexes records to ES
         """
-=======
-    '''
-    Class to organize methods for indexing mapped/flattened metadata into ElasticSearch (ES)
-    '''
-
-    @staticmethod
-    def index_job_to_es_spark(spark, job, records_df, field_mapper_config):
-
-        '''
-        Method to index records dataframe into ES
-
-        Args:
-            spark (pyspark.sql.session.SparkSession): spark instance from static job methods
-            job (core.models.Job): Job for records
-            records_df (pyspark.sql.DataFrame): records as pyspark DataFrame
-            field_mapper_config (dict): XML2kvp field mapper configurations
-
-        Returns:
-            None
-                - indexes records to ES
-        '''
->>>>>>> a6de1414
 
         # init logging support
         spark.sparkContext.setLogLevel('INFO')
@@ -95,17 +72,10 @@
         def es_mapper_pt_udf(pt):
 
             # init mapper once per partition
-<<<<<<< HEAD
             mapper = index_mapper_handle(
                 field_mapper_config=field_mapper_config)
 
             for row in pt:
-
-=======
-            mapper = index_mapper_handle(field_mapper_config=field_mapper_config)
-
-            for row in pt:
->>>>>>> a6de1414
                 yield mapper.map_record(
                     record_string=row.document,
                     db_id=row._id.oid,
@@ -125,10 +95,6 @@
 
         # if failures, write
         if not failures_rdd.isEmpty():
-<<<<<<< HEAD
-
-=======
->>>>>>> a6de1414
             logger.info('###ES 3 -- writing indexing failures')
 
             failures_df = failures_rdd.map(lambda row: Row(
@@ -141,36 +107,22 @@
             failures_df = failures_df.withColumn('job_id', lit(job.id))
 
             # write mapping failures to DB
-<<<<<<< HEAD
             failures_df.select(['db_id', 'record_id', 'job_id', 'mapping_error'])\
                 .write.format("com.mongodb.spark.sql.DefaultSource")\
                 .mode("append")\
                 .option("uri", "mongodb://127.0.0.1")\
                 .option("database", "combine")\
-=======
-            failures_df.select(['db_id', 'record_id', 'job_id', 'mapping_error']) \
-                .write.format("com.mongodb.spark.sql.DefaultSource") \
-                .mode("append") \
-                .option("uri", "mongodb://127.0.0.1") \
-                .option("database", "combine") \
->>>>>>> a6de1414
                 .option("collection", "index_mapping_failure").save()
 
         # retrieve successes to index
         logger.info('###ES 4 -- filtering successes')
-<<<<<<< HEAD
         to_index_rdd = mapped_records_rdd.filter(
             lambda row: row[0] == 'success')
-=======
-        to_index_rdd = mapped_records_rdd.filter(lambda row: row[0] == 'success')
->>>>>>> a6de1414
 
         # create index in advance
         index_name = 'j%s' % job.id
         es_handle_temp = Elasticsearch(hosts=[settings.ES_HOST])
         if not es_handle_temp.indices.exists(index_name):
-<<<<<<< HEAD
-
             # put combine es index templates
             template_body = {
                 'template': '*',
@@ -207,43 +159,6 @@
             }
             es_handle_temp.indices.put_template(
                 'combine_template', body=json.dumps(template_body))
-=======
-            # put combine es index templates
-            template_body = {
-                'template': '*',
-                'settings': {
-                    'number_of_shards': 1,
-                    'number_of_replicas': 0,
-                    'refresh_interval': -1
-                },
-                'mappings': {
-                    'record': {
-                        "dynamic_templates": [
-                            {
-                                "strings": {
-                                    "match_mapping_type": "string",
-                                    "mapping": {
-                                        "type": "text",
-                                        "fields": {
-                                            "keyword": {
-                                                "type": "keyword"
-                                            }
-                                        }
-                                    }
-                                }
-                            }
-                        ],
-                        'date_detection': False,
-                        'properties': {
-                            'combine_db_id': {
-                                'type': 'integer'
-                            }
-                        }
-                    }
-                }
-            }
-            es_handle_temp.indices.put_template('combine_template', body=json.dumps(template_body))
->>>>>>> a6de1414
 
             # create index
             es_handle_temp.indices.create(index_name)
@@ -277,7 +192,6 @@
             refresh=True,
             wait_for_completion=True,
             add_copied_from=None):
-<<<<<<< HEAD
         """
         Method to duplicate one ES index to another
 
@@ -289,20 +203,6 @@
         Returns:
                 (dict): results of reindex via elasticsearch client reindex request
         """
-=======
-
-        '''
-        Method to duplicate one ES index to another
-
-        Args:
-            create_target_index (boolean): If True, check for target and create
-            source_index (str): Source ES index to copy from
-            target_index (str): Target ES index to copy to
-
-        Returns:
-            (dict): results of reindex via elasticsearch client reindex request
-        '''
->>>>>>> a6de1414
 
         # get ES handle
         es_handle_temp = Elasticsearch(hosts=[settings.ES_HOST])
@@ -310,7 +210,6 @@
         # put/confirm combine es index templates
         template_body = {
             'template': '*',
-<<<<<<< HEAD
                         'settings': {
                             'number_of_shards': 1,
                             'number_of_replicas': 0,
@@ -329,25 +228,6 @@
         }
         es_handle_temp.indices.put_template(
             'combine_template', body=json.dumps(template_body))
-=======
-            'settings': {
-                'number_of_shards': 1,
-                'number_of_replicas': 0,
-                'refresh_interval': -1
-            },
-            'mappings': {
-                'record': {
-                    'date_detection': False,
-                    'properties': {
-                        'combine_db_id': {
-                            'type': 'integer'
-                        }
-                    }
-                }
-            }
-        }
-        es_handle_temp.indices.put_template('combine_template', body=json.dumps(template_body))
->>>>>>> a6de1414
 
         # if creating target index check if target index exists
         if create_target_index and not es_handle_temp.indices.exists(target_index):
@@ -372,20 +252,13 @@
             }
 
         # reindex using elasticsearch client
-<<<<<<< HEAD
         reindex = es_handle_temp.reindex(
             body=dupe_dict, wait_for_completion=wait_for_completion, refresh=refresh)
-=======
-        reindex = es_handle_temp.reindex(body=dupe_dict, wait_for_completion=wait_for_completion, refresh=refresh)
->>>>>>> a6de1414
         return reindex
 
 
 class BaseMapper(object):
-    '''
-    All mappers extend this BaseMapper class.
-
-<<<<<<< HEAD
+
     """
     All mappers extend this BaseMapper class.
 
@@ -394,31 +267,16 @@
     Mappers expected to contain following methods:
             - map_record()
     """
-=======
-    Contains some useful methods and attributes that other mappers may use
-
-    Mappers expected to contain following methods:
-        - map_record()
-    '''
->>>>>>> a6de1414
 
     # pre-compiled regex
     blank_check_regex = re.compile(r"[^ \t\n]")  # checker for blank spaces
     namespace_prefix_regex = re.compile(r'(\{.+\})?(.*)')  # element tag name
 
     def get_namespaces(self):
-<<<<<<< HEAD
         """
         Method to parse namespaces from XML document and save to self.nsmap
         """
 
-=======
-
-        '''
-        Method to parse namespaces from XML document and save to self.nsmap
-        '''
-
->>>>>>> a6de1414
         nsmap = {}
         for ns in self.xml_root.xpath('//namespace::*'):
             if ns[0]:
@@ -430,11 +288,6 @@
 
 
 class XML2kvpMapper(BaseMapper):
-    '''
-    Map XML to ElasticSearch friendly fields with XML2kvp
-    '''
-
-<<<<<<< HEAD
     """
     Map XML to ElasticSearch friendly fields with XML2kvp
     """
@@ -467,37 +320,6 @@
                         0 (str): ['success','fail']
                         1 (dict): details from mapping process, success or failure
         """
-=======
-    def __init__(self, field_mapper_config=None):
-
-        self.field_mapper_config = field_mapper_config
-
-    def map_record(self,
-                   record_string=None,
-                   db_id=None,
-                   combine_id=None,
-                   record_id=None,
-                   publish_set_id=None,
-                   fingerprint=None
-                   ):
-
-        '''
-        Map record
-
-        Args:
-            record_string (str): string of record document
-            db_id (str): mongo db id
-            combine_id (str): combine_id id
-            record_id (str): record id
-            publish_set_id (str): core.models.RecordGroup.published_set_id, used to build publish identifier
-            fingerprint (str): fingerprint
-
-        Returns:
-            (tuple):
-                0 (str): ['success','fail']
-                1 (dict): details from mapping process, success or failure
-        '''
->>>>>>> a6de1414
 
         try:
 
@@ -529,12 +351,8 @@
             })
 
             # map with XML2kvp
-<<<<<<< HEAD
             kvp_dict = XML2kvp.xml_to_kvp(
                 record_string, **self.field_mapper_config)
-=======
-            kvp_dict = XML2kvp.xml_to_kvp(record_string, **self.field_mapper_config)
->>>>>>> a6de1414
 
             return (
                 'success',
