# imports
import ast
import datetime
import django
from elasticsearch import Elasticsearch
import hashlib
import json
from lxml import etree
import os
import re
import requests
import shutil
import sys
import time
from types import ModuleType
import uuid

# pyjxslt
import pyjxslt

# import from core.spark
try:
	from es import ESIndex
	from utils import PythonUDFRecord, refresh_django_db_connection	
	from record_validation import ValidationScenarioSpark
except:
	from core.spark.es import ESIndex
	from core.spark.utils import PythonUDFRecord, refresh_django_db_connection
	from core.spark.record_validation import ValidationScenarioSpark

# import Row from pyspark
from pyspark.sql import Row
from pyspark.sql.types import StringType, StructField, StructType, BooleanType, ArrayType, IntegerType
import pyspark.sql.functions as pyspark_sql_functions
from pyspark.sql.functions import udf, regexp_replace, lit
from pyspark.sql.window import Window

# check for registered apps signifying readiness, if not, run django.setup() to run as standalone
if not hasattr(django, 'apps'):
	os.environ['DJANGO_SETTINGS_MODULE'] = 'combine.settings'
	sys.path.append('/opt/combine')
	django.setup()	

# import django settings
from django.conf import settings
from django.db import connection

# import select models from Core
from core.models import CombineJob, Job, JobTrack, Transformation, PublishedRecords, RecordIdentifierTransformationScenario, RecordValidation, DPLABulkDataDownload



####################################################################
# Custom Exceptions 											   #
####################################################################

class AmbiguousIdentifier(Exception):
	pass



####################################################################
# Dataframe Schemas 											   #
####################################################################

class CombineRecordSchema(object):

	'''
	Class to organize Combine record spark dataframe schemas
	'''

	def __init__(self):

		# schema for Combine records
		self.schema = StructType([
				StructField('combine_id', StringType(), True),
				StructField('record_id', StringType(), True),
				StructField('document', StringType(), True),
				StructField('error', StringType(), True),
				StructField('unique', BooleanType(), False),
				StructField('job_id', IntegerType(), False),
				StructField('oai_set', StringType(), True),
				StructField('success', BooleanType(), False)				
			]
		)

		# fields
		self.field_names = [f.name for f in self.schema.fields if f.name != 'id']



####################################################################
# Spark Jobs           											   #
####################################################################

class CombineSparkJob(object):

	'''
	Base class for Combine Spark Jobs.
	Provides some usuable components for jobs.
	'''


	def __init__(self, spark, **kwargs):

		self.spark = spark

		self.kwargs = kwargs

		# init logging support
		spark.sparkContext.setLogLevel('INFO')
		log4jLogger = spark.sparkContext._jvm.org.apache.log4j
		self.logger = log4jLogger.LogManager.getLogger(__name__)


	def init_job(self):

		# refresh Django DB Connection
		refresh_django_db_connection()

		# get job
		self.job = Job.objects.get(pk=int(self.kwargs['job_id']))

		# start job_track instance, marking job start
		self.job_track = JobTrack(
			job_id = self.job.id
		)
		self.job_track.save()


	def close_job(self):

		# finally, update finish_timestamp of job_track instance
		self.job_track.finish_timestamp = datetime.datetime.now()
		self.job_track.save()


	def save_records(self, records_df=None, write_avro=settings.WRITE_AVRO, index_records=settings.INDEX_TO_ES, assign_combine_id=False):

		'''
		Method to index records to DB and trigger indexing to ElasticSearch (ES)		

		Args:				
			records_df (pyspark.sql.DataFrame): records as pyspark DataFrame
			write_avro (bool): boolean to write avro files to disk after DB indexing
			index_records (bool): boolean to index to ES
			assign_combine_id (bool): if True, establish `combine_id` column and populate with UUID

		Returns:
			None
				- determines if record_id unique among records DataFrame
				- selects only columns that match CombineRecordSchema
				- writes to DB, writes to avro files
		'''

		# assign combine ID
		if assign_combine_id:
			combine_id_udf = udf(lambda record_id: str(uuid.uuid4()), StringType())
			records_df = records_df.withColumn('combine_id', combine_id_udf(records_df.record_id))

		# run record identifier transformation scenario if provided
		records_df = self.run_rits(records_df)

		# check uniqueness (overwrites if column already exists)	
		records_df = records_df.withColumn("unique", (
			pyspark_sql_functions.count('record_id')\
			.over(Window.partitionBy('record_id')) == 1)\
			.cast('integer'))

		# ensure columns to avro and DB
		records_df_combine_cols = records_df.select(CombineRecordSchema().field_names)

		# write avro, coalescing for output
		if write_avro:
			records_df_combine_cols.coalesce(settings.SPARK_REPARTITION)\
			.write.format("com.databricks.spark.avro").save(self.job.job_output)

		# write records to DB
		records_df_combine_cols.write.jdbc(
			settings.COMBINE_DATABASE['jdbc_url'],
			'core_record',
			properties=settings.COMBINE_DATABASE,
			mode='append')

		# check if anything written to DB to continue, else abort
		if len(self.job.get_records()) > 0:

			# read rows from DB for indexing to ES
			bounds = self.get_job_db_bounds(self.job)
			sqldf = self.spark.read.jdbc(
					settings.COMBINE_DATABASE['jdbc_url'],
					'core_record',
					properties=settings.COMBINE_DATABASE,
					column='id',
					lowerBound=bounds['lowerBound'],
					upperBound=bounds['upperBound'],
					numPartitions=settings.SPARK_REPARTITION
				)
			job_id = self.job.id
			db_records = sqldf.filter(sqldf.job_id == job_id).filter(sqldf.success == 1)

			# index to ElasticSearch
			if index_records and settings.INDEX_TO_ES:
				ESIndex.index_job_to_es_spark(
					self.spark,
					job=self.job,
					records_df=db_records,
					index_mapper=self.kwargs['index_mapper']
				)

			# run Validation Scenarios
			if 'validation_scenarios' in self.kwargs.keys():
				vs = ValidationScenarioSpark(
					spark=self.spark,
					job=self.job,
					records_df=db_records,
					validation_scenarios = ast.literal_eval(self.kwargs['validation_scenarios'])
				)
				vs.run_record_validation_scenarios()

			# update `valid` column for Records based on results of ValidationScenarios
			cursor = connection.cursor()
			query_results = cursor.execute("UPDATE core_record AS r LEFT OUTER JOIN core_recordvalidation AS rv ON r.id = rv.record_id SET r.valid = (SELECT IF(rv.id,0,1)) WHERE r.job_id = %s" % self.job.id)

			# run comparison against bulk data if provided
			db_records = self.bulk_data_compare(db_records)

			# return db_records DataFrame
			return db_records

		else:		
			raise Exception("Nothing written to disk for Job: %s" % self.job.name)


	def get_job_db_bounds(self, job):

		'''
		Method to determine lower and upper bounds for job IDs, for more efficient MySQL retrieval
		'''	

		records = job.get_records()
		records = records.order_by('id')
		start_id = records.first().id
		end_id = records.last().id

		return {
			'lowerBound':start_id,
			'upperBound':end_id
		}


	def record_validity_valve(self, records_df):

		'''
		Method to include all, valid, or invalid records only for downstream jobs

		Args:
			spark (pyspark.sql.session.SparkSession): provided by pyspark context
			records_df (pyspark.sql.DataFrame): DataFrame of records pre validity filtering
			kwargs (dict): kwargs

		Returns:
			(pyspark.sql.DataFrame): DataFrame of records post validity filtering
		'''

		# if all, return untouched
		if self.kwargs['input_validity_valve'] == 'all':
			filtered_df = records_df

		# else, filter to valid or invalid records
		else:
			# return valid records		
			if self.kwargs['input_validity_valve'] == 'valid':
				filtered_df = records_df.filter(records_df.valid == 1)

			# return invalid records		
			if self.kwargs['input_validity_valve'] == 'invalid':
				filtered_df = records_df.filter(records_df.valid == 0)

		# return
		return filtered_df


	def run_rits(self, records_df):

		'''
		Method to run Record Identifier Transformation Scenarios (rits) if present.

		RITS can be of three types:
			1) 'regex' - Java Regular Expressions
			2) 'python' - Python Code Snippets
			3) 'xpath' - XPath expression

		Each are handled differently, but all strive to return a dataframe (records_df),
		with the `record_id` column modified.

		Args:
			records_df (pyspark.sql.DataFrame): records as pyspark DataFrame
			rits_id (string|int): DB identifier of pre-configured RITS

		Returns:
			
		'''

		# get rits ID from kwargs
		rits_id = self.kwargs.get('rits', False)
		
		# if rits id provided
		if rits_id and rits_id != None:

			rits = RecordIdentifierTransformationScenario.objects.get(pk=int(rits_id))

			# handle regex
			if rits.transformation_type == 'regex':

				# define udf function for python transformation
				def regex_record_id_trans_udf(row, match, replace, trans_target):
					
					try:
						
						# use python's re module to perform regex
						if trans_target == 'record_id':
							trans_result = re.sub(match, replace, row.record_id)
						if trans_target == 'document':
							trans_result = re.sub(match, replace, row.document)

						# run transformation
						success = 1
						error = row.error

					except Exception as e:
						trans_result = str(e)
						error = 'record_id transformation failure'
						success = 0

					# return Row
					return Row(
						combine_id = row.combine_id,
						record_id = trans_result,
						document = row.document,
						error = error,
						job_id = row.job_id,
						oai_set = row.oai_set,
						success = success
					)

				# transform via rdd.map and return			
				match = rits.regex_match_payload
				replace = rits.regex_replace_payload
				trans_target = rits.transformation_target
				records_rdd = records_df.rdd.map(lambda row: regex_record_id_trans_udf(row, match, replace, trans_target))
				records_df = records_rdd.toDF()

			# handle python
			if rits.transformation_type == 'python':	

				# define udf function for python transformation
				def python_record_id_trans_udf(row, python_code, trans_target):
					
					try:
						# get python function from Transformation Scenario
						temp_mod = ModuleType('temp_mod')
						exec(python_code, temp_mod.__dict__)

						# establish python udf record
						if trans_target == 'record_id':
							pyudfr = PythonUDFRecord(None, non_row_input = True, record_id = row.record_id)
						if trans_target == 'document':
							pyudfr = PythonUDFRecord(None, non_row_input = True, document = row.document)

						# run transformation
						trans_result = temp_mod.transform_identifier(pyudfr)
						success = 1
						error = row.error

					except Exception as e:
						trans_result = str(e)
						error = 'record_id transformation failure'
						success = 0

					# return Row
					return Row(
						combine_id = row.combine_id,
						record_id = trans_result,
						document = row.document,
						error = error,
						job_id = row.job_id,
						oai_set = row.oai_set,
						success = success
					)

				# transform via rdd.map and return			
				python_code = rits.python_payload
				trans_target = rits.transformation_target
				records_rdd = records_df.rdd.map(lambda row: python_record_id_trans_udf(row, python_code, trans_target))
				records_df = records_rdd.toDF()

			# handle xpath
			if rits.transformation_type == 'xpath':

				'''
				Currently XPath RITS are handled via python and etree,
				but might be worth investigating if this could be performed
				via pyjxslt to support XPath 2.0
				'''
				
				# define udf function for xpath expression
				def xpath_record_id_trans_udf(row, xpath):				

					# establish python udf record, forcing 'document' type trans for XPath				
					pyudfr = PythonUDFRecord(None, non_row_input = True, document = row.document)

					# run xpath and retrieve value
					xpath_query = pyudfr.xml.xpath(xpath, namespaces=pyudfr.nsmap)
					if len(xpath_query) == 1:
						trans_result = xpath_query[0].text
						success = 1
						error = row.error
					elif len(xpath_query) == 0:
						trans_result = 'xpath expression found nothing'
						success = 0
						error = 'record_id transformation failure'
					else:
						trans_result = 'more than one node found for XPath query'
						success = 0
						error = 'record_id transformation failure'

					# return Row
					return Row(
						combine_id = row.combine_id,
						record_id = trans_result,
						document = row.document,
						error = error,
						job_id = row.job_id,
						oai_set = row.oai_set,
						success = success
					)

				# transform via rdd.map and return			
				xpath = rits.xpath_payload			
				records_rdd = records_df.rdd.map(lambda row: xpath_record_id_trans_udf(row, xpath))
				records_df = records_rdd.toDF()
			
			# return
			return records_df

		# else return dataframe untouched
		else:
			return records_df


	def bulk_data_compare(self, db_records):

		'''
		Method to compare against bulk data if provided
		'''

		self.logger.info('running bulk data compare')

		# get dbdd instance
		# get dbdd ID from kwargs
		dbdd_id = self.kwargs.get('dbdd', False)

		# if rits id provided
		if dbdd_id and dbdd_id != None:

			self.logger.info('DBDD id provided, retrieving and running...')

			# get dbdd instance
			dbdd = DPLABulkDataDownload.objects.get(pk=int(dbdd_id))
			self.logger.info('DBDD retrieved: %s @ ES index %s' % (dbdd.s3_key, dbdd.es_index))

			# get bulk data as DF from ES
			dpla_rdd = self.spark.sparkContext.newAPIHadoopRDD(
				inputFormatClass="org.elasticsearch.hadoop.mr.EsInputFormat",
				keyClass="org.apache.hadoop.io.NullWritable",
				valueClass="org.elasticsearch.hadoop.mr.LinkedMapWritable",
				conf={ "es.resource" : "%s/item" % dbdd.es_index }
			)
			dpla_df = dpla_rdd.toDF()			

			# check if records from job are in bulk data DF
			in_dpla = db_records.join(dpla_df, db_records['record_id'] == dpla_df['_1'], 'leftsemi').select(db_records['id'])

			# prepare matches DF
			dbdd_id = dbdd.id
			matches_to_write = in_dpla.withColumn('record_id', in_dpla['id']).withColumn('match', lit(1)).withColumn('dbdd_id', lit(dbdd_id)).select('match', 'record_id', 'dbdd_id')
			
			# write to DPLABulkDataMatch table
			matches_to_write.write.jdbc(
				settings.COMBINE_DATABASE['jdbc_url'],
				'core_dplabulkdatamatch',
				properties=settings.COMBINE_DATABASE,
				mode='append'
			)

			# return
			return db_records

		# else, return untouched
		else:
			return db_records



class HarvestOAISpark(CombineSparkJob):

	'''
	Spark code for harvesting OAI records
	'''
	
	def spark_function(self):

		'''
		Harvest records via OAI.

		As a harvest type job, unlike other jobs, this introduces various fields to the Record for the first time:
			- record_id 
			- job_id			
			- oai_set
			- publish_set_id
			- unique (TBD)

		Args:
			spark (pyspark.sql.session.SparkSession): provided by pyspark context
			kwargs:				
				endpoint (str): OAI endpoint
				verb (str): OAI verb used
				metadataPrefix (str): metadataPrefix for OAI harvest
				scope_type (str): [setList, whiteList, blackList, harvestAllSets], used by DPLA Ingestion3
				scope_value (str): value for scope_type
				index_mapper (str): class name from core.spark.es, extending BaseMapper
				validation_scenarios (list): list of Validadtion Scenario IDs

		Returns:
			None:
			- harvests OAI records and writes to disk as avro files
			- indexes records into DB
			- map / flatten records and indexes to ES
		'''

		# init job
		self.init_job()

		# harvest OAI records via Ingestion3
		df = self.spark.read.format("dpla.ingestion3.harvesters.oai")\
		.option("endpoint", self.kwargs['endpoint'])\
		.option("verb", self.kwargs['verb'])\
		.option("metadataPrefix", self.kwargs['metadataPrefix'])\
		.option(self.kwargs['scope_type'], self.kwargs['scope_value'])\
		.load()

		# select records with content
		records = df.select("record.*").where("record is not null")

		# repartition
		records = records.repartition(settings.SPARK_REPARTITION)

		# attempt to find and select <metadata> element from OAI record, else filter out
		def find_metadata_udf(document):
			if type(document) == str:
				xml_root = etree.fromstring(document)
				m_root = xml_root.find('{http://www.openarchives.org/OAI/2.0/}metadata')
				if m_root is not None:
					# expecting only one child to <metadata> element
					m_children = m_root.getchildren()
					if len(m_children) == 1:
						m_child = m_children[0]
						m_string = etree.tostring(m_child).decode('utf-8')
						return m_string
				else:
					return 'none'
			else:
				return 'none'

		metadata_udf = udf(lambda col_val: find_metadata_udf(col_val), StringType())
		records = records.select(*[metadata_udf(col).alias('document') if col == 'document' else col for col in records.columns])
		records = records.filter(records.document != 'none')

		# establish 'success' column, setting all success for Harvest
		records = records.withColumn('success', pyspark_sql_functions.lit(1))

		# copy 'id' from OAI harvest to 'record_id' column
		records = records.withColumn('record_id', records.id)

		# add job_id as column
		job_id = self.job.id
		job_id_udf = udf(lambda id: job_id, IntegerType())
		records = records.withColumn('job_id', job_id_udf(records.id))

		# add oai_set
		records = records.withColumn('oai_set', records.setIds[0])

		# add blank error column
		error = udf(lambda id: '', StringType())
		records = records.withColumn('error', error(records.id))

		# index records to DB and index to ElasticSearch
		self.save_records(			
			records_df=records,
			assign_combine_id=True
		)
		
		# close job
		self.close_job()



class HarvestStaticXMLSpark(CombineSparkJob):

	'''
	Spark code for harvesting static xml records
	'''

	def spark_function(self):

		'''
		Harvest static XML records provided by user.

		Expected input structure:
			/foo/bar <-- self.static_payload
				baz1.xml <-- record at self.xpath_query within file
				baz2.xml
				baz3.xml

		As a harvest type job, unlike other jobs, this introduces various fields to the Record for the first time:
			- record_id 
			- job_id
			- oai_set
			- publish_set_id
			- unique (TBD)

		Args:
			spark (pyspark.sql.session.SparkSession): provided by pyspark context
			kwargs:
				job_id (int): Job ID
				static_payload (str): path of static payload on disk
				# TODO: add other kwargs here from static job
				index_mapper (str): class name from core.spark.es, extending BaseMapper
				validation_scenarios (list): list of Validadtion Scenario IDs

		Returns:
			None:
			- opens and parses static files from payload
			- indexes records into DB
			- map / flatten records and indexes to ES
		'''

		# init job
		self.init_job()

		# use Spark-XML's XmlInputFormat to stream globbed files, parsing with user provided `document_element_root`
		static_rdd = self.spark.sparkContext.newAPIHadoopFile(
			'file://%s/**' % self.kwargs['static_payload'].rstrip('/'),
			'com.databricks.spark.xml.XmlInputFormat',
			'org.apache.hadoop.io.LongWritable',
			'org.apache.hadoop.io.Text',
			conf = {
				'xmlinput.start':'<%s>' % self.kwargs['document_element_root'],
				'xmlinput.end':'</%s>' % self.kwargs['document_element_root'],
				'xmlinput.encoding': 'utf-8'
			}
		)

		
		# parse namespaces
		def get_namespaces(xml_node):
			nsmap = {}
			for ns in xml_node.xpath('//namespace::*'):
				if ns[0]:
					nsmap[ns[0]] = ns[1]
			return nsmap


		def parse_records_udf(job_id, row, kwargs):

			# get doc string
			doc_string = row[1]

			# if optional (additional) namespace declaration provided, use
			if kwargs['additional_namespace_decs']:
				doc_string = re.sub(
					ns_regex,
					r'<%s %s>' % (kwargs['document_element_root'], kwargs['additional_namespace_decs']),
					doc_string
				)	

			try:

				# parse with lxml
				try:
					xml_root = etree.fromstring(doc_string.encode('utf-8'))
				except Exception as e:
					raise Exception('Could not parse record XML: %s' % str(e))

				# get namespaces
				nsmap = get_namespaces(xml_root)

				# get unique identifier
				if kwargs['xpath_record_id'] != '':
					record_id = xml_root.xpath(kwargs['xpath_record_id'], namespaces=nsmap)
					if len(record_id) == 1:
						record_id = record_id[0].text
					elif len(xml_root) > 1:
						raise AmbiguousIdentifier('multiple elements found for identifier xpath: %s' % kwargs['xpath_record_id'])
					elif len(xml_root) == 0:
						raise AmbiguousIdentifier('no elements found for identifier xpath: %s' % kwargs['xpath_record_id'])
				else:
					record_id = hashlib.md5(doc_string.encode('utf-8')).hexdigest()

				# return success Row
				return Row(
					record_id = record_id,
					document = etree.tostring(xml_root).decode('utf-8'),
					error = '',
					job_id = int(job_id),
					oai_set = '',
					success = 1
				)

			# catch missing or ambiguous identifiers
			except AmbiguousIdentifier as e:

				# hash record string to produce a unique id
				record_id = hashlib.md5(doc_string.encode('utf-8')).hexdigest()

				# return error Row
				return Row(
					record_id = record_id,
					document = etree.tostring(xml_root).decode('utf-8'),
					error = str(e),
					job_id = int(job_id),
					oai_set = '',
					success = 0
				)

			# handle all other exceptions
			except Exception as e:

				# hash record string to produce a unique id
				record_id = hashlib.md5(doc_string.encode('utf-8')).hexdigest()

				# return error Row
				return Row(
					record_id = record_id,
					document = '',
					error = str(e),
					job_id = int(job_id),
					oai_set = '',
					success = 0
				)

		# map with parse_records_udf 
		job_id = self.job.id
		kwargs = self.kwargs
		ns_regex = re.compile(r'<%s(.?|.+?)>' % self.kwargs['document_element_root'])
		records = static_rdd.map(lambda row: parse_records_udf(job_id, row, kwargs))

		# index records to DB and index to ElasticSearch
		self.save_records(			
			records_df=records.toDF(),
			assign_combine_id=True
		)

		# remove temporary payload directory if static job was upload based, not location on disk
		if self.kwargs['static_type'] == 'upload':
			shutil.rmtree(self.kwargs['static_payload'])

<<<<<<< HEAD
=======

>>>>>>> e6df0769
		# close job
		self.close_job()



class TransformSpark(CombineSparkJob):

	'''
	Spark code for Transform jobs
	'''
	
	def spark_function(self):

		'''
		Transform records based on Transformation Scenario.

		Args:
			spark (pyspark.sql.session.SparkSession): provided by pyspark context
			kwargs:
				job_id (int): Job ID
				job_input (str): location of avro files on disk
				transformation_id (str): id of Transformation Scenario
				index_mapper (str): class name from core.spark.es, extending BaseMapper
				validation_scenarios (list): list of Validadtion Scenario IDs

		Returns:
			None
			- transforms records via XSL, writes new records to avro files on disk
			- indexes records into DB
			- map / flatten records and indexes to ES
		'''

		# init job
		self.init_job()

		# read output from input job, filtering by job_id, grabbing Combine Record schema fields
		input_job = Job.objects.get(pk=int(self.kwargs['input_job_id']))
		bounds = self.get_job_db_bounds(input_job)
		sqldf = self.spark.read.jdbc(
				settings.COMBINE_DATABASE['jdbc_url'],
				'core_record',
				properties=settings.COMBINE_DATABASE,
				column='id',
				lowerBound=bounds['lowerBound'],
				upperBound=bounds['upperBound'],
				numPartitions=settings.JDBC_NUMPARTITIONS
			)
		records = sqldf.filter(sqldf.job_id == int(self.kwargs['input_job_id']))

		# filter based on record validity
		records = self.record_validity_valve(records)

		# repartition
		records = records.repartition(settings.SPARK_REPARTITION)

		# get transformation
		transformation = Transformation.objects.get(pk=int(self.kwargs['transformation_id']))

		# if xslt type transformation
		if transformation.transformation_type == 'xslt':
			records_trans = self.transform_xslt(transformation, records)

		# if python type transformation
		if transformation.transformation_type == 'python':
			records_trans = self.transform_python(transformation, records)

		# convert back to DataFrame
		records_trans = records_trans.toDF()

		# index records to DB and index to ElasticSearch
		self.save_records(			
			records_df=records_trans
		)

		# close job
		self.close_job()


	def transform_xslt(self, transformation, records):

		'''		
		Method to transform records with XSLT, using pyjxslt server

		Args:
			spark (pyspark.sql.session.SparkSession): provided by pyspark context
			kwargs (dict): kwargs from parent job
			job: job from parent job
			transformation: Transformation Scenario from parent job
			records (pyspark.sql.DataFrame): DataFrame of records pre-transformation

		Return:
			records_trans (rdd): transformed records as RDD
		'''

		# define udf function for transformation
		def transform_xslt_udf(job_id, row, xslt_string):

			# attempt transformation and save out put to 'document'
			try:
				
				# transform with pyjxslt gateway
				gw = pyjxslt.Gateway(6767)
				gw.add_transform('xslt_transform', xslt_string)
				result = gw.transform('xslt_transform', row.document)
				gw.drop_transform('xslt_transform')

				# set trans_result tuple
				trans_result = (result, '', 1)

			# catch transformation exception and save exception to 'error'
			except Exception as e:
				# set trans_result tuple
				trans_result = ('', str(e), 0)

			# return Row
			return Row(
					combine_id = row.combine_id,
					record_id = row.record_id,
					document = trans_result[0],
					error = trans_result[1],
					job_id = int(job_id),
					oai_set = row.oai_set,
					success = trans_result[2]
				)

		# get XSLT transformation as string		
		xslt_string = transformation.payload

		# transform via rdd.map and return
		job_id = self.job.id
		records_trans = records.rdd.map(lambda row: transform_xslt_udf(job_id, row, xslt_string))
		return records_trans


	def transform_python(self, transformation, records):

		'''
		Transform records via python code snippet.

		Required:
			- a function named `python_record_transformation(record)` in transformation.payload python code

		Args:
			spark (pyspark.sql.session.SparkSession): provided by pyspark context
			kwargs (dict): kwargs from parent job
			job: job from parent job
			transformation: Transformation Scenario from parent job
			records (pyspark.sql.DataFrame): DataFrame of records pre-transformation

		Return:
			records_trans (rdd): transformed records as RDD
		'''

		# define udf function for python transformation
		def transform_python_udf(job_id, row, python_code):
			
			try:
				# prepare row as parsed document with PythonUDFRecord class
				prtb = PythonUDFRecord(row)

				# get python function from Transformation Scenario
				temp_pyts = ModuleType('temp_pyts')
				exec(python_code, temp_pyts.__dict__)

				# run transformation
				trans_result = temp_pyts.python_record_transformation(prtb)

				# convert any possible byte responses to string
				if type(trans_result[0]) == bytes:
					trans_result[0] = trans_result[0].decode('utf-8')
				if type(trans_result[1]) == bytes:
					trans_result[1] = trans_result[1].decode('utf-8')

			except Exception as e:
				# set trans_result tuple
				trans_result = ('', str(e), 0)

			# return Row
			return Row(
				combine_id = row.combine_id,
				record_id = row.record_id,
				document = trans_result[0],
				error = trans_result[1],
				job_id = int(job_id),
				oai_set = row.oai_set,
				success = trans_result[2]
			)

		# transform via rdd.map and return
		job_id = self.job.id			
		transformation_payload = transformation.payload
		records_trans = records.rdd.map(lambda row: transform_python_udf(job_id, row, transformation_payload))
		return records_trans



class MergeSpark(CombineSparkJob):

	'''
	Spark code for running Merge type jobs.  Also used for duplciation, analysis, and others.
	Note: Merge jobs merge only successful documents from an input job, not the errors
	'''

	def spark_function(self):

		'''
		Harvest records, select non-null, and write to avro files

		Args:
			spark (pyspark.sql.session.SparkSession): provided by pyspark context
			kwargs:
				job_id (int): Job ID
				job_inputs (list): list of locations of avro files on disk
				index_mapper (str): class name from core.spark.es, extending BaseMapper
				validation_scenarios (list): list of Validadtion Scenario IDs

		Returns:
			None
			- merges records from previous jobs, writes new aggregated records to avro files on disk
			- indexes records into DB
			- map / flatten records and indexes to ES
		'''

		# init job
		self.init_job()

		# rehydrate list of input jobs
		input_jobs_ids = ast.literal_eval(self.kwargs['input_jobs_ids'])

		# get total range of id's from input jobs to help partition jdbc reader
		records_ids = []
		for input_job_id in input_jobs_ids:
			input_job_temp = Job.objects.get(pk=int(input_job_id))

			# if job has records, continue
			if len(input_job_temp.get_records()) > 0:
				records = input_job_temp.get_records().order_by('id')
				start_id = records.first().id
				end_id = records.last().id
				records_ids += [start_id, end_id]
			else:
				print("Job %s had no records, skipping" % input_job_temp.name)

		records_ids.sort()		

		# get list of RDDs from input jobs
		sqldf = self.spark.read.jdbc(
				settings.COMBINE_DATABASE['jdbc_url'],
				'core_record',
				properties=settings.COMBINE_DATABASE,
				column='id',
				lowerBound=records_ids[0],
				upperBound=records_ids[-1],
				numPartitions=settings.JDBC_NUMPARTITIONS
			)
		input_jobs_dfs = []		
		for input_job_id in input_jobs_ids:

			# db
			job_df = sqldf.filter(sqldf.job_id == int(input_job_id))
			input_jobs_dfs.append(job_df)

		# create aggregate rdd of frames
		agg_rdd = self.spark.sparkContext.union([ df.rdd for df in input_jobs_dfs ])
		agg_df = self.spark.createDataFrame(agg_rdd, schema=input_jobs_dfs[0].schema)

		# filter based on record validity
		agg_df = self.record_validity_valve(agg_df)

		# repartition
		agg_df = agg_df.repartition(settings.SPARK_REPARTITION)

		# update job column, overwriting job_id from input jobs in merge
		job_id = self.job.id
		job_id_udf = udf(lambda record_id: job_id, IntegerType())
		agg_df = agg_df.withColumn('job_id', job_id_udf(agg_df.record_id))

		# if Analysis Job, do not write avro
		if self.job.job_type == 'AnalysisJob':
			write_avro = False
		else:
			write_avro = settings.WRITE_AVRO

		# index records to DB and index to ElasticSearch
		self.save_records(			
			records_df=agg_df,
			write_avro=write_avro
		)

		# close job
		self.close_job()



class PublishSpark(CombineSparkJob):

	'''
	Spark code for running Publish type jobs.	
	'''
	
	def spark_function(self):

		'''
		Publish records in Combine, prepares for OAI server output

		Args:
			spark (pyspark.sql.session.SparkSession): provided by pyspark context
			kwargs:
				job_id (int): Job ID
				job_input (str): location of avro files on disk				

		Returns:
			None
			- creates symlinks from input job to new avro file symlinks on disk
			- copies records in DB from input job to new published job
			- copies documents in ES from input to new published job index
		'''

		# init job
		self.init_job()

		# read output from input job, filtering by job_id, grabbing Combine Record schema fields
		input_job = Job.objects.get(pk=int(self.kwargs['input_job_id']))
		bounds = self.get_job_db_bounds(input_job)
		sqldf = self.spark.read.jdbc(
				settings.COMBINE_DATABASE['jdbc_url'],
				'core_record',
				properties=settings.COMBINE_DATABASE,
				column='id',
				lowerBound=bounds['lowerBound'],
				upperBound=bounds['upperBound'],
				numPartitions=settings.JDBC_NUMPARTITIONS
			)
		records = sqldf.filter(sqldf.job_id == int(self.kwargs['input_job_id']))

		# repartition
		records = records.repartition(settings.SPARK_REPARTITION)

		# get rows with document content
		records = records[records['document'] != '']

		# update job column, overwriting job_id from input jobs in merge
		job_id = self.job.id
		job_id_udf = udf(lambda record_id: job_id, IntegerType())
		records = records.withColumn('job_id', job_id_udf(records.record_id))

		# write job output to avro
		records.select(CombineRecordSchema().field_names).write.format("com.databricks.spark.avro").save(self.job.job_output)

		# confirm directory exists
		published_dir = '%s/published' % (settings.BINARY_STORAGE.split('file://')[-1].rstrip('/'))
		if not os.path.exists(published_dir):
			os.mkdir(published_dir)

		# get avro files
		job_output_dir = self.job.job_output.split('file://')[-1]
		avros = [f for f in os.listdir(job_output_dir) if f.endswith('.avro')]
		for avro in avros:
			os.symlink(os.path.join(job_output_dir, avro), os.path.join(published_dir, avro))

		# index records to DB and index to ElasticSearch
		self.save_records(			
			records_df=records,
			write_avro=False,
			index_records=False
		)

		# copy index from input job to new Publish job
		index_to_job_index = ESIndex.copy_es_index(
			source_index = 'j%s' % input_job.id,
			target_index = 'j%s' % self.job.id,
			wait_for_completion=False
		)

		# copy index from new Publish Job to /published index
		# NOTE: because back to back reindexes, and problems with timeouts on requests,
		# wait on task from previous reindex
		es_handle_temp = Elasticsearch(hosts=[settings.ES_HOST])
		retry = 1
		while retry <= 100:

			# get task
			task = es_handle_temp.tasks.get(index_to_job_index['task'])

			# if task complete, index job index to published index
			if task['completed']:
				index_to_published_index = ESIndex.copy_es_index(
					source_index = 'j%s' % self.job.id,
					target_index = 'published',
					wait_for_completion = False,
					add_copied_from = job_id # do not use Job instance here, only pass string
				)
				break # break from retry loop

			else:
				print("indexing to /published, waiting on task node %s, retry: %s/100" % (task['task']['node'], retry))

				# bump retries, sleep, and continue
				retry += 1
				time.sleep(3)
				continue

		# get PublishedRecords handle
		pr = PublishedRecords()

		# set records from job as published		
		job_id = self.job.id
		pr.set_published_field(job_id)

		# update uniqueness of all published records
		pr.update_published_uniqueness()

		# close job
		self.close_job()





<|MERGE_RESOLUTION|>--- conflicted
+++ resolved
@@ -766,10 +766,6 @@
 		if self.kwargs['static_type'] == 'upload':
 			shutil.rmtree(self.kwargs['static_payload'])
 
-<<<<<<< HEAD
-=======
-
->>>>>>> e6df0769
 		# close job
 		self.close_job()
 
