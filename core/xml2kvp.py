--- conflicted
+++ resolved
@@ -26,18 +26,9 @@
     '''
     Class to handle the parsing of XML into Key/Value Pairs
 
-<<<<<<< HEAD
-    '''
-    Class to handle the parsing of XML into Key/Value Pairs
-
             - utilizes xmltodict (https://github.com/martinblech/xmltodict)
             - static methods are designed to be called without user instantiating
             instance of XML2kvp
-=======
-        - utilizes xmltodict (https://github.com/martinblech/xmltodict)
-        - static methods are designed to be called without user instantiating
-        instance of XML2kvp
->>>>>>> a6de1414
     '''
 
     # test xml
@@ -119,10 +110,7 @@
 	'''
 
     # custom exception for delimiter collision
-<<<<<<< HEAD
-
-=======
->>>>>>> a6de1414
+
     class DelimiterCollision(Exception):
         pass
 
@@ -132,7 +120,6 @@
         "title": "XML2kvp configuration options schema",
         "type": "object",
         "properties": {
-<<<<<<< HEAD
                 "add_literals": {
                     "description": "Key/value pairs for literals to mixin, e.g. ``foo``:``bar`` would create field ``foo`` with value ``bar`` [Default: ``{}``]",
                     "type": "object"
@@ -237,126 +224,13 @@
                     "description": "Boolean to suffix field name with incrementing integer (after first instance, which does not receieve a suffix), e.g. XML ``<foo><bar>42</bar><bar>109</bar></foo>`` would map to ``foo_bar``:``42``, ``foo_bar_#1``:``109``  [Default: ``false``, Overrides: ``skip_repeating_values``]",
                     "type": "boolean"
                     }
-=======
-            "add_literals": {
-                "description": "Key/value pairs for literals to mixin, e.g. ``foo``:``bar`` would create field ``foo`` with value ``bar`` [Default: ``{}``]",
-                "type": "object"
-            },
-            "capture_attribute_values": {
-                "description": "Array of attributes to capture values from and set as standalone field, e.g. if [``age``] is provided and encounters ``<foo age='42'/>``, a field ``foo_@age@`` would be created (note the additional trailing ``@`` to indicate an attribute value) with the value ``42``. [Default: ``[]``, Before: ``copy_to``, ``copy_to_regex``]",
-                "type": "array"
-            },
-            "concat_values_on_all_fields": {
-                "description": "Boolean or String to join all values from multivalued field on [Default: ``false``]",
-                "type": ["boolean", "string"]
-            },
-            "concat_values_on_fields": {
-                "description": "Key/value pairs for fields to concat on provided value, e.g. ``foo_bar``:``-`` if encountering ``foo_bar``:[``goober``,``tronic``] would concatenate to ``foo_bar``:``goober-tronic`` [Default: ``{}``]",
-                "type": "object"
-            },
-            "copy_to": {
-                "description": "Key/value pairs to copy one field to another, optionally removing original field, e.g. ``foo``:``bar`` would create field ``bar`` and copy all values when encountered for ``foo`` to ``bar``, removing ``foo``.  However, the original field can be retained by setting ``remove_copied_key`` to ``true``.  Note: Can also be used to remove fields by setting the target field as false, e.g. 'foo':``false``, would remove field ``foo``. [Default: ``{}``]",
-                "type": "object"
-            },
-            "copy_to_regex": {
-                "description": "Key/value pairs to copy one field to another, optionally removing original field, based on regex match of field, e.g. ``.*foo``:``bar`` would copy create field ``bar`` and copy all values fields ``goober_foo`` and ``tronic_foo`` to ``bar``.  Note: Can also be used to remove fields by setting the target field as false, e.g. ``.*bar``:``false``, would remove fields matching regex ``.*bar`` [Default: ``{}``]",
-                "type": "object"
-            },
-            "copy_value_to_regex": {
-                "description": "Key/value pairs that match values based on regex and copy to new field if matching, e.g. ``http.*``:``websites`` would create new field ``websites`` and copy ``http://exampl.com`` and ``https://example.org`` to new field ``websites`` [Default: ``{}``]",
-                "type": "object"
-            },
-            "error_on_delims_collision": {
-                "description": "Boolean to raise ``DelimiterCollision`` exception if delimiter strings from either ``node_delim`` or ``ns_prefix_delim`` collide with field name or field value (``false`` by default for permissive mapping, but can be helpful if collisions are essential to detect) [Default: ``false``]",
-                "type": "boolean"
-            },
-            "exclude_attributes": {
-                "description": "Array of attributes to skip when creating field names, e.g. [``baz``] when encountering XML ``<foo><bar baz='42' goober='1000'>tronic</baz></foo>`` would create field ``foo_bar_@goober=1000``, skipping attribute ``baz`` [Default: ``[]``]",
-                "type": "array"
-            },
-            "exclude_elements": {
-                "description": "Array of elements to skip when creating field names, e.g. [``baz``] when encountering field ``<foo><baz><bar>tronic</bar></baz></foo>`` would create field ``foo_bar``, skipping element ``baz`` [Default: ``[]``, After: ``include_all_attributes``, ``include_attributes``]",
-                "type": "array"
-            },
-            "include_attributes": {
-                "description": "Array of attributes to include when creating field names, despite setting of ``include_all_attributes``, e.g. [``baz``] when encountering XML ``<foo><bar baz='42' goober='1000'>tronic</baz></foo>`` would create field ``foo_bar_@baz=42`` [Default: ``[]``, Before: ``exclude_attributes``, After: ``include_all_attributes``]",
-                "type": "array"
-            },
-            "include_all_attributes": {
-                "description": "Boolean to consider and include all attributes when creating field names, e.g. if ``false``, XML elements ``<foo><bar baz='42' goober='1000'>tronic</baz></foo>`` would result in field name ``foo_bar`` without attributes included.  Note: the use of all attributes for creating field names has the the potential to balloon rapidly, potentially encountering ElasticSearch field limit for an index, therefore ``false`` by default.  [Default: ``false``, Before: ``include_attributes``, ``exclude_attributes``]",
-                "type": "boolean"
-            },
-            "include_sibling_id": {
-                "description": "Boolean to append matching identifiers, as part of key name, to sibling nodes, e.g. ``foo_bar`` and `foo_baz`` might become ``foo(abc123)_bar(def456)`` and ``foo(abc123)_baz(def456)``",
-                "type": "boolean"
-            },
-            "include_meta": {
-                "description": "Boolean to include ``xml2kvp_meta`` field with output that contains all these configurations [Default: ``false``]",
-                "type": "boolean"
-            },
-            "node_delim": {
-                "description": "String to use as delimiter between XML elements and attributes when creating field name, e.g. ``___`` will convert XML ``<foo><bar>tronic</bar></foo>`` to field name ``foo___bar`` [Default: ``_``]",
-                "type": "string"
-            },
-            "ns_prefix_delim": {
-                "description": "String to use as delimiter between XML namespace prefixes and elements, e.g. ``|`` for the XML ``<ns:foo><ns:bar>tronic</ns:bar></ns:foo>`` will create field name ``ns|foo_ns:bar``.  Note: a ``|`` pipe character is used to avoid using a colon in ElasticSearch fields, which can be problematic. [Default: ``|``]",
-                "type": "string"
-            },
-            "remove_copied_key": {
-                "description": "Boolean to determine if originating field will be removed from output if that field is copied to another field [Default: ``true``]",
-                "type": "boolean"
-            },
-            "remove_copied_value": {
-                "description": "Boolean to determine if value will be removed from originating field if that value is copied to another field [Default: ``false``]",
-                "type": "boolean"
-            },
-            "remove_ns_prefix": {
-                "description": "Boolean to determine if XML namespace prefixes are removed from field names, e.g. if ``false``, the XML ``<ns:foo><ns:bar>tronic</ns:bar></ns:foo>`` will result in field name ``foo_bar`` without ``ns`` prefix [Default: ``true``]",
-                "type": "boolean"
-            },
-            "self_describing": {
-                "description": "Boolean to include machine parsable information about delimeters used (reading right-to-left, delimeter and its length in characters) as suffix to field name, e.g. if ``true``, and ``node_delim`` is ``___`` and ``ns_prefix_delim`` is ``|``, suffix will be ``___3|1``.  Can be useful to reverse engineer field name when not re-parsed by XML2kvp. [Default: ``false``]",
-                "type": "boolean"
-            },
-            "split_values_on_all_fields": {
-                "description": "If present, string to use for splitting values from all fields, e.g. `` `` will convert single value ``a foo bar please`` into the array of values [``a``,``foo``,``bar``,``please``] for that field [Default: ``false``]",
-                "type": ["boolean", "string"]
-            },
-            "split_values_on_fields": {
-                "description": "Key/value pairs of field names to split, and the string to split on, e.g. ``foo_bar``:``,`` will split all values on field ``foo_bar`` on comma ``,`` [Default: ``{}``]",
-                "type": "object"
-            },
-            "skip_attribute_ns_declarations": {
-                "description": "Boolean to remove namespace declarations as considered attributes when creating field names [Default: ``true``]",
-                "type": "boolean"
-            },
-            "skip_repeating_values": {
-                "description": "Boolean to determine if a field is multivalued, if those values are allowed to repeat, e.g. if set to ``false``, XML ``<foo><bar>42</bar><bar>42</bar></foo>`` would map to ``foo_bar``:``42``, removing the repeating instance of that value. [Default: ``true``]",
-                "type": "boolean"
-            },
-            "skip_root": {
-                "description": "Boolean to determine if the XML root element will be included in output field names [Default: ``false``]",
-                "type": "boolean"
-            },
-            "repeating_element_suffix_count": {
-                "description": "Boolean to suffix field name with incrementing integer (after first instance, which does not receieve a suffix), e.g. XML ``<foo><bar>42</bar><bar>109</bar></foo>`` would map to ``foo_bar``:``42``, ``foo_bar_#1``:``109``  [Default: ``false``, Overrides: ``skip_repeating_values``]",
-                "type": "boolean"
-            }
->>>>>>> a6de1414
         }
     }
 
     def __init__(self, **kwargs):
-<<<<<<< HEAD
         '''
         Args
                 kwargs (dict): Accepts named args from static methods
-=======
-
-        '''
-        Args
-            kwargs (dict): Accepts named args from static methods
->>>>>>> a6de1414
         '''
 
         # defaults, overwritten by methods
@@ -457,13 +331,8 @@
                 self.sibling_hash_counter[hash_val] = 1
             else:
                 self.sibling_hash_counter[hash_val] += 1
-<<<<<<< HEAD
-            sibling_hash = '%s%s' % (hashlib.md5(str(hash_val).encode(
-                'utf-8')).hexdigest()[:4], str(self.sibling_hash_counter[hash_val]).zfill(2))
-=======
             sibling_hash = '%s%s' % (hashlib.md5(str(hash_val).encode('utf-8')).hexdigest()[:4],
                                      str(self.sibling_hash_counter[hash_val]).zfill(2))
->>>>>>> a6de1414
 
             # handle all attributes for node first
             for k, v in in_v.items():
@@ -476,15 +345,9 @@
                         self._process_kvp(temp_hops, v)
 
                     # format and append if including
-<<<<<<< HEAD
-                    if self.include_all_attributes or (len(self.include_attributes) > 0 and k.lstrip('@') in self.include_attributes):
-                        hops = self._format_and_append_hop(
-                            hops, 'attribute', k, v)
-=======
                     if self.include_all_attributes or (
                             len(self.include_attributes) > 0 and k.lstrip('@') in self.include_attributes):
                         hops = self._format_and_append_hop(hops, 'attribute', k, v)
->>>>>>> a6de1414
 
             # set hop length that will be returned to
             hop_len = len(hops)
@@ -500,13 +363,7 @@
 
                     # recurse with non attribute nodes (element or text)
                     if not k.startswith('@'):
-<<<<<<< HEAD
-
-                        hops = self._format_and_append_hop(
-                            hops, 'element', k, None, sibling_hash=sibling_hash)
-=======
                         hops = self._format_and_append_hop(hops, 'element', k, None, sibling_hash=sibling_hash)
->>>>>>> a6de1414
 
                         # recurse
                         self._xml_dict_parser(k, v, hops=hops)
@@ -519,10 +376,6 @@
 
             hop_len = len(hops)
             for d in in_v:
-<<<<<<< HEAD
-
-=======
->>>>>>> a6de1414
                 # recurse
                 self._xml_dict_parser(None, d, hops=hops)
 
@@ -576,7 +429,6 @@
             if len(self.exclude_attributes) > 0:
                 if k.lstrip('@') in self.exclude_attributes:
                     return hops
-<<<<<<< HEAD
 
             # if erroring on collision
             if self.error_on_delims_collision:
@@ -597,7 +449,8 @@
 
         if any(delim in value for delim in [self.node_delim, self.ns_prefix_delim]):
             raise self.DelimiterCollision('collision for key value: "%s", collides with a configured delimiter: %s' %
-                                          (value, {'node_delim': self.node_delim, 'ns_prefix_delim': self.ns_prefix_delim}))
+                                          (value,
+                                           {'node_delim': self.node_delim, 'ns_prefix_delim': self.ns_prefix_delim}))
 
     def _process_kvp(self, hops, value):
         '''
@@ -692,7 +545,8 @@
                 self.kvp_dict[k] = value
 
             # pre-existing, but not yet list, convert
-            elif not self.repeating_element_suffix_count and k in self.kvp_dict.keys() and type(self.kvp_dict[k]) != list:
+            elif not self.repeating_element_suffix_count and k in self.kvp_dict.keys() and type(
+                    self.kvp_dict[k]) != list:
 
                 if self.skip_repeating_values and value == self.kvp_dict[k]:
                     pass
@@ -985,7 +839,6 @@
 
                 # loop through values
                 for value in v:
-
                     # copy hops
                     hops_copy = deepcopy(hops)
 
@@ -1071,7 +924,8 @@
                     part = part.replace(handler.ns_prefix_delim, ':')
 
                 # if part not followed by attribute, append no attribute qualifier
-                if ((i+1) < len(k_parts) and not k_parts[(i+1)].startswith('@')) or ((i+1) == len(k_parts) and not part.startswith('@')):
+                if ((i + 1) < len(k_parts) and not k_parts[(i + 1)].startswith('@')) or (
+                        (i + 1) == len(k_parts) and not part.startswith('@')):
                     part += '[not(@*)]'
 
                 # append to xpath
@@ -1096,7 +950,6 @@
 
         # cleanup after loop
         if on_attrib:
-
             # close attrib brackets
             xpath += ']'
 
@@ -1158,683 +1011,6 @@
         # generate xpaths values
         self = XML2kvp.kvp_to_xpath(
             self.kvp_dict, handler=self, return_handler=True)
-
-        # check instances and report
-        for k, v in self.k_xpath_dict.items():
-            try:
-                matched_elements = self.xml.xpath(v, namespaces=self.nsmap)
-                values = self.kvp_dict[k]
-                if type(values) == str:
-                    values_len = 1
-                elif type(values) in [tuple, list]:
-                    values_len = len(values)
-                if len(matched_elements) != values_len:
-                    logger.debug('mistmatch on %s --> %s, matched elements:values --> %s:%s' %
-                                 (k, v, values_len, len(matched_elements)))
-            except etree.XPathEvalError:
-                logger.debug('problem with xpath statement: %s' % v)
-                logger.debug('could not calculate %s --> %s' % (k, v))
-
-    @staticmethod
-    def test_xml_to_kvp_speed(iterations, kwargs):
-
-        stime = time.time()
-        for x in range(0, iterations):
-            XML2kvp.xml_to_kvp(XML2kvp.test_xml, **kwargs)
-        print("avg for %s iterations: %s" %
-              (iterations, (time.time()-stime) / float(iterations)))
-
-    def schema_as_table(self, table_format='rst'):
-        '''
-        Method to export schema as tabular table
-                - converts list of lists into ASCII table
-
-        Args:
-                table_format (str) ['rst','md']
-        '''
-
-        # init table
-        table = []
-
-        # set headers
-        table.append(['Parameter', 'Type', 'Description'])
-
-        # loop through schema properties and add
-        props = self.schema['properties']
-        for k, v in props.items():
-            table.append([
-                "``%s``" % k,
-                self._table_format_type(v['type']),
-                self._table_format_desc(v['description'])
-            ])
-
-        # sort by property name
-        table.sort(key=lambda x: x[0])
-
-        # return as table based on table_format
-        if table_format == 'rst':
-            return dashtable.data2rst(table, use_headers=True)
-        elif table_format == 'md':
-            return dashtable.data2md(table, use_headers=True)
-        elif table_format == 'html':
-            return None
-
-    def _table_format_type(self, prop_type):
-        '''
-        Method to format XML2kvp configuration property type for table
-        '''
-
-        # handle single
-        if type(prop_type) == str:
-            return "``%s``" % prop_type
-
-        # handle list
-        elif type(prop_type) == list:
-            return "[" + ",".join(["``%s``" % t for t in prop_type]) + "]"
-
-    def _table_format_desc(self, desc):
-        '''
-        Method to format XML2kvp configuration property description for table
-        '''
-
-        return desc
-
-    @staticmethod
-    def k_to_human(k, handler=None, return_handler=False, **kwargs):
-        '''
-        Method to humanize k's with sibling hashes and attributes
-        '''
-
-        # remove sibling hash
-        if handler.include_sibling_id:
-            k = re.sub(r'\(.+?\)', '', k)
-
-        # rewrite namespace
-            k = re.sub(r'\%s' % handler.ns_prefix_delim, ':', k)
-
-=======
-
-            # if erroring on collision
-            if self.error_on_delims_collision:
-                self._check_delims_collision(k)
-                self._check_delims_collision(v)
-
-            # apply namespace delimiter
-            k = k.replace(':', self.ns_prefix_delim)
-
-            # combine
-            hop = '%s=%s' % (k, v)
-
-        # append and return
-        hops.append(hop)
-        return hops
-
-    def _check_delims_collision(self, value):
-
-        if any(delim in value for delim in [self.node_delim, self.ns_prefix_delim]):
-            raise self.DelimiterCollision('collision for key value: "%s", collides with a configured delimiter: %s' %
-                                          (value,
-                                           {'node_delim': self.node_delim, 'ns_prefix_delim': self.ns_prefix_delim}))
-
-    def _process_kvp(self, hops, value):
-
-        '''
-        method to add key/value pairs to saved dictionary,
-        appending new values to pre-existing keys
-        '''
-
-        # sanitize value
-        value = self._sanitize_value(value)
-
-        # join on node delimiter
-        k = self.node_delim.join(hops)
-
-        # add delims suffix
-        if self.self_describing:
-            k = "%(k)s%(node_delim)s%(node_delim_len)s%(ns_prefix_delim)s%(ns_prefix_delim_len)s" % {
-                'k': k,
-                'node_delim': self.node_delim,
-                'node_delim_len': len(self.node_delim),
-                'ns_prefix_delim': self.ns_prefix_delim,
-                'ns_prefix_delim_len': len(self.ns_prefix_delim)
-            }
-
-        # init k_list
-        k_list = [k]
-
-        # handle copy_to mixins
-        if len(self.copy_to) > 0:
-            slen = len(k_list)
-            k_list.extend([cv for ck, cv in self.copy_to.items() if ck == k])
-            if self.remove_copied_key:
-                if slen != len(k_list) and k in k_list:
-                    k_list.remove(k)
-
-        # handle copy_to_regex mixins
-        if len(self.copy_to_regex) > 0:
-
-            # key list prior to copies
-            slen = len(k_list)
-
-            # loop through copy_to_regex
-            for rk, rv in self.copy_to_regex.items():
-
-                # if False, check for match and remove
-                if rv == False:
-                    if re.match(rk, k):
-                        k_list.append(False)
-
-                # attempt sub
-                else:
-                    try:
-                        sub = re.sub(rk, rv, k)
-                        if sub != k:
-                            k_list.append(sub)
-                    except:
-                        pass
-
-            if self.remove_copied_key:
-                if slen != len(k_list) and k in k_list:
-                    k_list.remove(k)
-
-        # handle copy_value_to_regex mixins
-        if len(self.copy_value_to_regex) > 0:
-
-            # key list prior to copies
-            slen = len(k_list)
-
-            # loop through copy_value_to_regex
-            for rk, rv in self.copy_value_to_regex.items():
-
-                # attempt sub
-                try:
-                    if re.match(r'%s' % rk, value):
-                        k_list.append(rv)
-                except:
-                    pass
-
-            if self.remove_copied_value:
-                if slen != len(k_list) and k in k_list:
-                    k_list.remove(k)
-
-        # loop through keys
-        for k in k_list:
-
-            # if k is false, treat like /dev/null
-            if k == False:
-                pass
-
-            # new key, new value
-            elif k not in self.kvp_dict.keys():
-                self.kvp_dict[k] = value
-
-            # pre-existing, but not yet list, convert
-            elif not self.repeating_element_suffix_count and k in self.kvp_dict.keys() and type(
-                    self.kvp_dict[k]) != list:
-
-                if self.skip_repeating_values and value == self.kvp_dict[k]:
-                    pass
-                else:
-                    tval = self.kvp_dict[k]
-                    self.kvp_dict[k] = [tval, value]
-
-            # suffix key with incrementing int
-            elif self.repeating_element_suffix_count and k in self.kvp_dict.keys():
-
-                # check for other numbers
-                suffix_count = 1
-                while True:
-                    if '%s%s#%s' % (k, self.node_delim, suffix_count) in self.kvp_dict.keys():
-                        suffix_count += 1
-                    else:
-                        break
-                self.kvp_dict['%s%s#%s' % (k, self.node_delim, suffix_count)] = value
-
-            # already list, append
-            else:
-                if not self.skip_repeating_values or value not in self.kvp_dict[k]:
-                    self.kvp_dict[k].append(value)
-
-    def _split_and_concat_fields(self):
-
-        '''
-        Method to group actions related to splitting and concatenating field values
-        '''
-
-        # concat values on all fields
-        if self.concat_values_on_all_fields:
-            for k, v in self.kvp_dict.items():
-                if type(v) == list:
-                    self.kvp_dict[k] = self.concat_values_on_all_fields.join(v)
-
-        # concat values on select fields
-        if not self.concat_values_on_all_fields and len(self.concat_values_on_fields) > 0:
-            for k, v in self.concat_values_on_fields.items():
-                if k in self.kvp_dict.keys() and type(self.kvp_dict[k]) == list:
-                    self.kvp_dict[k] = v.join(self.kvp_dict[k])
-
-        # split values on all fields
-        if self.split_values_on_all_fields:
-            for k, v in self.kvp_dict.items():
-                if type(v) == str:
-                    self.kvp_dict[k] = v.split(self.split_values_on_all_fields)
-
-        # split values on select fields
-        if not self.split_values_on_all_fields and len(self.split_values_on_fields) > 0:
-            for k, v in self.split_values_on_fields.items():
-                if k in self.kvp_dict.keys() and type(self.kvp_dict[k]) == str:
-                    self.kvp_dict[k] = self.kvp_dict[k].split(v)
-
-    def _parse_xml_input(self, xml_input):
-
-        '''
-        Note: self may be handler instance passsed
-        '''
-
-        # if string, save
-        if type(xml_input) == str:
-            if self.include_xml_prop:
-                try:
-                    self.xml = etree.fromstring(xml_input)
-                except:
-                    self.xml = etree.fromstring(xml_input.encode('utf-8'))
-                self._parse_nsmap()
-            return (xml_input)
-
-        # if etree object, to string and save
-        if type(xml_input) in [etree._Element, etree._ElementTree]:
-            if self.include_xml_prop:
-                self.xml = xml_input
-                self._parse_nsmap()
-            return (etree.tostring(xml_input).decode('utf-8'))
-
-    def _parse_nsmap(self):
-
-        '''
-        Note: self may be handler instance passsed
-        '''
-
-        # get namespace map, popping None values
-        _nsmap = self.xml.nsmap.copy()
-        try:
-            global_ns = _nsmap.pop(None)
-            _nsmap['global_ns'] = ns0
-        except:
-            pass
-        self.nsmap = _nsmap
-
-    def _sanitize_value(self, value):
-
-        '''
-        Method to sanitize value before storage in ElasticSearch
-
-        Current sanitations:
-            - length: Lucene index limited to 32,766, limiting to 32,000
-        '''
-
-        # limit length
-        if len(value) > 32000:
-            value = value[:32000]
-
-        # return
-        return value
-
-    @staticmethod
-    def xml_to_kvp(xml_input, handler=None, return_handler=False, **kwargs):
-
-        '''
-        Static method to create key/value pairs (kvp) from XML string input
-
-        Args:
-
-        Returns:
-
-        '''
-
-        # init handler, overwriting defaults if not None
-        if not handler:
-            handler = XML2kvp(**kwargs)
-
-        # clean kvp_dict
-        handler.kvp_dict = OrderedDict()
-
-        # parse xml input
-        handler.xml_string = handler._parse_xml_input(xml_input)
-
-        # parse as dictionary
-        handler.xml_dict = xmltodict.parse(handler.xml_string, xml_attribs=True)
-
-        # walk xmltodict parsed dictionary
-        handler._xml_dict_parser(None, handler.xml_dict, hops=[])
-
-        # handle literal mixins
-        if len(handler.add_literals) > 0:
-            for k, v in handler.add_literals.items():
-                handler.kvp_dict[k] = v
-
-        # handle split and concatenations
-        handler._split_and_concat_fields()
-
-        # convert list to tuples if flagged
-        if handler.as_tuples:
-            # convert all lists to tuples
-            for k, v in handler.kvp_dict.items():
-                if type(v) == list:
-                    handler.kvp_dict[k] = tuple(v)
-
-        # include metadata about delimeters
-        if handler.include_meta:
-
-            # set delimiters
-            meta_dict = {
-                'node_delim': handler.node_delim,
-                'ns_prefix_delim': handler.ns_prefix_delim
-            }
-
-            # if nsmap exists, include
-            if handler.nsmap:
-                meta_dict['nsmap'] = handler.nsmap
-
-            # set as json
-            handler.kvp_dict['xml2kvp_meta'] = json.dumps(meta_dict)
-
-        # return
-        if return_handler:
-            return handler
-        else:
-            return handler.kvp_dict
-
-    @staticmethod
-    def kvp_to_xml(kvp, handler=None, return_handler=False, serialize_xml=False, **kwargs):
-
-        '''
-        Method to generate XML from KVP
-
-        Args:
-            kvp (dict): Dictionary of key value pairs
-            handler (XML2kvp): Instance of XML2kvp client
-            return_handler (boolean): Return XML if False, handler if True
-        '''
-
-        # DEBUG
-        stime = time.time()
-
-        # init handler, overwriting defaults if not None
-        if not handler:
-            handler = XML2kvp(**kwargs)
-
-        # init XMLRecord
-        xml_record = XMLRecord()
-
-        # loop through items
-        for k, v in kvp.items():
-
-            # split on delim
-            nodes = k.split(handler.node_delim)
-
-            # loop through nodes and create XML element nodes
-            hops = []
-            for i, node in enumerate(nodes):
-
-                # write hops
-                if not node.startswith('@'):
-
-                    # init attributes
-                    attribs = {}
-
-                    # handle namespaces for tag name
-                    if handler.ns_prefix_delim in node:
-
-                        # get prefix and tag name
-                        prefix, tag_name = node.split(handler.ns_prefix_delim)
-
-                        # write
-                        tag_name = '{%s}%s' % (handler.nsmap[prefix], tag_name)
-
-                    # else, handle non-namespaced
-                    else:
-                        tag_name = node
-
-                    # handle sibling hashes
-                    if handler.include_sibling_id:
-
-                        # run tag_name through sibling_hash_regex
-                        matches = re.match(sibling_hash_regex, tag_name)
-                        if matches != None:
-                            groups = matches.groups()
-
-                            # if tag_name and sibling hash, append to attribs
-                            if groups[0] and groups[1]:
-                                tag_name = groups[0]
-                                sibling_hash = groups[1]
-                                attribs['sibling_hash_id'] = sibling_hash
-
-                            # else, assume sibling hash not present, get tag name
-                            elif groups[2]:
-                                tag_name = groups[2]
-
-                    # init element
-                    node_ele = etree.Element(tag_name, nsmap=handler.nsmap)
-
-                    # check for attributes
-                    if i + 1 < len(nodes) and nodes[i + 1].startswith('@'):
-                        while True:
-                            for attrib in nodes[i + 1:]:
-                                if attrib.startswith('@'):
-                                    attrib_name, attrib_value = attrib.split('=')
-                                    attribs[attrib_name.lstrip('@')] = attrib_value
-                                else:
-                                    break
-                            break
-
-                    # write to element
-                    node_ele.attrib.update(attribs)
-
-                    # append to hops
-                    hops.append(node_ele)
-
-            # write values and number of nodes
-            # # convert with ast.literal_eval to circumvent lists/tuples record as strings in pyspark
-            # # https://github.com/WSULib/combine/issues/361#issuecomment-442510950
-            if type(v) == str:
-
-                # evaluate to expose lists or tuples
-                try:
-                    v_eval = ast.literal_eval(v)
-                    if type(v_eval) in [list, tuple]:
-                        v = v_eval
-                except:
-                    pass
-
-                # split based on handler.multivalue_delim
-                if handler.multivalue_delim != None and type(v) == str and handler.multivalue_delim in v:
-                    v = [val.strip() for val in v.split(handler.multivalue_delim)]
-
-            # handle single value
-            if type(v) == str:
-
-                # write value
-                hops[-1].text = str(v)
-
-                # append single list of nodes to xml_record
-                xml_record.node_lists.append(hops)
-
-            # handle multiple values
-            elif type(v) in [list, tuple]:
-
-                # loop through values
-                for value in v:
-                    # copy hops
-                    hops_copy = deepcopy(hops)
-
-                    # write value
-                    hops_copy[-1].text = str(value)
-
-                    # append single list of nodes to xml_record
-                    xml_record.node_lists.append(hops_copy)
-
-        # tether parent and child nodes
-        xml_record.tether_node_lists()
-
-        # merge all root nodes
-        xml_record.merge_root_nodes()
-
-        # if sibling hashes included, attempt to merge
-        if handler.include_sibling_id:
-            xml_record.merge_siblings()
-
-        # return
-        if serialize_xml:
-            return xml_record.serialize()
-        else:
-            return xml_record
-
-    @staticmethod
-    def k_to_xpath(k, handler=None, return_handler=False, **kwargs):
-
-        '''
-        Method to derive xpath from kvp key
-        '''
-
-        # init handler
-        if not handler:
-            handler = XML2kvp(**kwargs)
-
-        # for each column, reconstitue columnName --> XPath
-        k_parts = k.split(handler.node_delim)
-
-        # if skip root
-        if handler.skip_root:
-            k_parts = k_parts[1:]
-
-        # if include_sibling_id, strip 6 char id from end
-        if handler.include_sibling_id:
-            k_parts = [part[:-8] if not part.startswith('@') else part for part in k_parts]
-
-        # set initial on_attrib flag
-        on_attrib = False
-
-        # init path string
-        if not handler.skip_root:
-            xpath = ''
-        else:
-            xpath = '/'  # begin with single slash, will get appended to
-
-        # determine if mixing of namespaced and non-namespaced elements
-        ns_used = False
-        for part in k_parts:
-            if handler.ns_prefix_delim in part:
-                ns_used = True
-
-        # loop through pieces and build xpath
-        for i, part in enumerate(k_parts):
-
-            # if not attribute, assume node hop
-            if not part.startswith('@'):
-
-                # handle closing attrib if present
-                if on_attrib:
-                    xpath += ']/'
-                    on_attrib = False
-
-                # close previous element
-                else:
-                    xpath += '/'
-
-                # handle parts without namespace, mingled among namespaced elements
-                if ns_used and handler.ns_prefix_delim not in part:
-                    part = '*[local-name() = "%s"]' % part
-                else:
-                    # replace delimiter with colon for prefix
-                    part = part.replace(handler.ns_prefix_delim, ':')
-
-                # if part not followed by attribute, append no attribute qualifier
-                if ((i + 1) < len(k_parts) and not k_parts[(i + 1)].startswith('@')) or (
-                        (i + 1) == len(k_parts) and not part.startswith('@')):
-                    part += '[not(@*)]'
-
-                # append to xpath
-                xpath += part
-
-            # if attribute, assume part of previous element and build
-            else:
-
-                # handle attribute
-                attrib, value = part.split('=')
-
-                # if not on_attrib, open xpath for attribute inclusion
-                if not on_attrib:
-                    xpath += "[%s='%s'" % (attrib, value)
-
-                # else, currently in attribute write block, continue
-                else:
-                    xpath += " and %s='%s'" % (attrib, value)
-
-                # set on_attrib flag for followup
-                on_attrib = True
-
-        # cleanup after loop
-        if on_attrib:
-            # close attrib brackets
-            xpath += ']'
-
-        # finally, avoid matching descandants
-        xpath += '[not(*)]'
-
-        # save to handler
-        handler.k_xpath_dict[k] = xpath
-
-        # return
-        if return_handler:
-            return handler
-        else:
-            return xpath
-
-    @staticmethod
-    def kvp_to_xpath(
-            kvp,
-            node_delim=None,
-            ns_prefix_delim=None,
-            skip_root=None,
-            handler=None,
-            return_handler=False):
-
-        # init handler
-        if not handler:
-            handler = XML2kvp(
-                node_delim=node_delim,
-                ns_prefix_delim=ns_prefix_delim,
-                skip_root=skip_root)
-
-        # handle forms of kvp
-        if type(kvp) == str:
-            handler.kvp_dict = json.loads(kvp)
-        if type(kvp) == dict:
-            handler.kvp_dict = kvp
-
-        # loop through and append to handler
-        for k, v in handler.kvp_dict.items():
-            XML2kvp.k_to_xpath(k, handler=handler)
-
-        # return
-        if return_handler:
-            return handler
-        else:
-            return handler.k_xpath_dict
-
-    def test_kvp_to_xpath_roundtrip(self):
-
-        # check for self.xml and self.nsmap
-        if not hasattr(self, 'xml'):
-            try:
-                self.xml = etree.fromstring(self.xml_string)
-            except:
-                self.xml = etree.fromstring(self.xml_string.encode('utf-8'))
-        if not hasattr(self, 'nsmap'):
-            self._parse_nsmap()
-
-        # generate xpaths values
-        self = XML2kvp.kvp_to_xpath(self.kvp_dict, handler=self, return_handler=True)
 
         # check instances and report
         for k, v in self.k_xpath_dict.items():
@@ -1861,13 +1037,12 @@
         print("avg for %s iterations: %s" % (iterations, (time.time() - stime) / float(iterations)))
 
     def schema_as_table(self, table_format='rst'):
-
         '''
         Method to export schema as tabular table
-            - converts list of lists into ASCII table
+                - converts list of lists into ASCII table
 
         Args:
-            table_format (str) ['rst','md']
+                table_format (str) ['rst','md']
         '''
 
         # init table
@@ -1897,7 +1072,6 @@
             return None
 
     def _table_format_type(self, prop_type):
-
         '''
         Method to format XML2kvp configuration property type for table
         '''
@@ -1911,7 +1085,6 @@
             return "[" + ",".join(["``%s``" % t for t in prop_type]) + "]"
 
     def _table_format_desc(self, desc):
-
         '''
         Method to format XML2kvp configuration property description for table
         '''
@@ -1920,7 +1093,6 @@
 
     @staticmethod
     def k_to_human(k, handler=None, return_handler=False, **kwargs):
-
         '''
         Method to humanize k's with sibling hashes and attributes
         '''
@@ -1929,10 +1101,9 @@
         if handler.include_sibling_id:
             k = re.sub(r'\(.+?\)', '', k)
 
-            # rewrite namespace
+        # rewrite namespace
             k = re.sub(r'\%s' % handler.ns_prefix_delim, ':', k)
 
->>>>>>> a6de1414
         # return
         return k
 
@@ -1942,11 +1113,6 @@
     Class to scaffold and create XML records from XML2kvp kvp
     '''
 
-<<<<<<< HEAD
-    '''
-    Class to scaffold and create XML records from XML2kvp kvp
-    '''
-
     def __init__(self):
 
         self.root_node = None
@@ -2017,8 +1183,8 @@
             for node in nodes:
 
                 # check if sibling hash present as attribute, and not already completed
-                if 'sibling_hash_id' in node.attrib and node.attrib.get('sibling_hash_id') not in finished_sibling_hashes:
-
+                if 'sibling_hash_id' in node.attrib and node.attrib.get(
+                        'sibling_hash_id') not in finished_sibling_hashes:
                     # get hash
                     sibling_hash = node.attrib.get('sibling_hash_id')
 
@@ -2085,148 +1251,6 @@
         return metrics
 
     def serialize(self, pretty_print=True):
-=======
-    def __init__(self):
-
-        self.root_node = None
-        self.node_lists = []
-        self.nodes = []
-        self.merge_metrics = {}
-
-    def tether_node_lists(self):
-
-        '''
-        Method to tether nodes from node_lists as parent/child
-
-        Returns:
-            writes parent node to self.nodes
-        '''
-
-        for node_list in self.node_lists:
-
-            # loop through nodes
-            parent_node = None
-            for i, node in enumerate(node_list):
-
-                # append to parent
-                if i > 0:
-                    parent_node.append(node)
-
-                # set as new parent and continue
-                parent_node = node
-
-            # add root node from each list to self.nodes
-            self.nodes.append(node_list[0])
-
-    def merge_root_nodes(self):
-
-        '''
-        Method to merge all nodes from self.nodes
-        '''
-
-        # set root with arbitrary first node
-        self.root_node = self.nodes[0]
-
-        # loop through others, add children to root node
-        for node in self.nodes[1:]:
-
-            # get children
-            children = node.getchildren()
-
-            # loop through and add to root node
-            for child in children:
-                self.root_node.append(child)
-
-    def merge_siblings(self, remove_empty_nodes=True, remove_sibling_hash_attrib=True):
-
-        '''
-        Method to merge all siblings if sibling_hash provided
-        '''
-
-        # init list of finished hashes
-        finished_sibling_hashes = []
-
-        # loop through root children
-        for node_path in self.root_node.getchildren():
-
-            # get all descendents (should be simple hierarchy)
-            nodes = list(node_path.iterdescendants())
-
-            # reverse, to deal with most granular first
-            nodes.reverse()
-
-            # loop through nodes
-            for node in nodes:
-
-                # check if sibling hash present as attribute, and not already completed
-                if 'sibling_hash_id' in node.attrib and node.attrib.get(
-                        'sibling_hash_id') not in finished_sibling_hashes:
-                    # get hash
-                    sibling_hash = node.attrib.get('sibling_hash_id')
-
-                    # group siblings
-                    self.merge_metrics[sibling_hash] = self._siblings_xpath_merge(sibling_hash,
-                                                                                  remove_empty_nodes=remove_empty_nodes)
-
-        # remove sibling_hash_id
-        if remove_sibling_hash_attrib:
-            all_siblings = self.root_node.xpath('//*[@sibling_hash_id]', namespaces=self.root_node.nsmap)
-            for sibling in all_siblings:
-                sibling.attrib.pop('sibling_hash_id')
-
-    def _siblings_xpath_merge(self, sibling_hash, remove_empty_nodes=True):
-
-        '''
-        Internal method to handle the actual movement of sibling nodes
-            - performs XPath query
-            - moves siblings to parent of 0th result
-
-        Args:
-            sibling_hash (str): Sibling has to perform Xpath query with
-            remove_empty_nodes (bool): If True, remove nodes that no longer contain children
-
-        Returns:
-
-        '''
-
-        # xpath query to find all siblings in tree
-        siblings = self.root_node.xpath('//*[@sibling_hash_id="%s"]' % sibling_hash, namespaces=self.root_node.nsmap)
-
-        # metrics
-        removed = 0
-        moved = 0
-
-        # if results
-        if len(siblings) > 0:
-
-            # establish arbitrary target parent node as 0th parent
-            target_parent = siblings[0].getparent()
-
-            # loop through remainders and move there
-            for sibling in siblings[1:]:
-
-                # get parent
-                parent = sibling.getparent()
-
-                # move to target parent
-                target_parent.append(sibling)
-
-                # if flagged, remove parent if now empty
-                if remove_empty_nodes:
-                    if len(parent.getchildren()) == 0:
-                        parent.getparent().remove(parent)
-                        removed += 1
-
-                # bump counter
-                moved += 1
-
-        # return metrics
-        metrics = {'sibling_hash': sibling_hash, 'removed': removed, 'moved': moved}
-        return metrics
-
-    def serialize(self, pretty_print=True):
-
->>>>>>> a6de1414
         '''
         Method to serialize self.root_node to XML
         '''
