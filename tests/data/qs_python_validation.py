--- conflicted
+++ resolved
@@ -8,30 +8,13 @@
     else:
         return False
 
-<<<<<<< HEAD
-    titleInfo_elements = record.xml.xpath(
-        '//mods:titleInfo', namespaces=record.nsmap)
-    if len(titleInfo_elements) > 0:
-        return True
-    else:
-        return False
-
 
 def test_check_dateIssued_format(record, test_message="check mods:dateIssued is YYYY-MM-DD or YYYY or YYYY-YYYY"):
-
     # get dateIssued elements
     dateIssued_elements = record.xml.xpath(
         '//mods:dateIssued', namespaces=record.nsmap)
 
     # if found, check format
-=======
-
-def test_check_dateIssued_format(record, test_message="check mods:dateIssued is YYYY-MM-DD or YYYY or YYYY-YYYY"):
-    # get dateIssued elements
-    dateIssued_elements = record.xml.xpath('//mods:dateIssued', namespaces=record.nsmap)
-
-    # if found, check format 
->>>>>>> a6de1414
     if len(dateIssued_elements) > 0:
 
         # loop through values and check
@@ -39,16 +22,10 @@
 
             # check format
             if dateIssued.text is not None:
-<<<<<<< HEAD
                 match = re.match(
                     r'^([0-9]{4}-[0-9]{2}-[0-9]{2})|([0-9]{4})|([0-9]{4}-[0-9]{4})$', dateIssued.text)
             else:
                 # allow None values to pass test
-=======
-                match = re.match(r'^([0-9]{4}-[0-9]{2}-[0-9]{2})|([0-9]{4})|([0-9]{4}-[0-9]{4})$', dateIssued.text)
-            else:
-                # allow None values to pass test 
->>>>>>> a6de1414
                 return True
 
             # match found, continue
