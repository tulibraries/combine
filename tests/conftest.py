import django
from lxml import etree
import os
import pytest
import shutil
import sys
import time
import uuid

# logging
import logging

logger = logging.getLogger(__name__)
logger.setLevel(logging.DEBUG)

# init django settings file to retrieve settings
os.environ['DJANGO_SETTINGS_MODULE'] = 'combine.settings'
sys.path.append('/opt/combine')
django.setup()
from django.conf import settings

# import core
from core.models import *


# use active livy
def pytest_addoption(parser):
    parser.addoption('--keep_records', action="store_true")


@pytest.fixture
def keep_records(request):
<<<<<<< HEAD
    return request.config.getoption("--keep_records")
=======
    return request.config.getoption("--keep_records")


# global variables object "VO"
class Vars(object):
    '''
    Object to capture and store variables used across tests
    '''

    def __init__(self):
        # debug
        self.ping = 'pong'

        # combine user
        self.user = User.objects.filter(username='combine').first()


_VO = Vars()


@pytest.fixture
def VO(request):
    return _VO
>>>>>>> a6de1414
<|MERGE_RESOLUTION|>--- conflicted
+++ resolved
@@ -30,9 +30,6 @@
 
 @pytest.fixture
 def keep_records(request):
-<<<<<<< HEAD
-    return request.config.getoption("--keep_records")
-=======
     return request.config.getoption("--keep_records")
 
 
@@ -55,5 +52,4 @@
 
 @pytest.fixture
 def VO(request):
-    return _VO
->>>>>>> a6de1414
+    return _VO